--- conflicted
+++ resolved
@@ -559,7 +559,7 @@
  * @return {JitsiTrack|null}
  */
 TraceablePeerConnection.prototype.getTrackBySSRC = function(ssrc) {
-    if (typeof ssrc !== 'number' && !browser.isSafari()) {
+    if (typeof ssrc !== 'number') {
         throw new Error(`SSRC ${ssrc} is not a number`);
     }
     for (const localTrack of this.localTracks.values()) {
@@ -1691,11 +1691,7 @@
 
     if (!this._assertTrackBelongs('removeStreamMute', localTrack)) {
         // Abort - nothing to be done here
-<<<<<<< HEAD
-        return false;
-=======
         return Promise.reject('Track not found in the peerconnection');
->>>>>>> 4870efe4
     }
     if (webRtcStream) {
         logger.info(
