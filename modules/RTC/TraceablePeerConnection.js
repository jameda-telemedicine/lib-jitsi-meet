/* global __filename, RTCSessionDescription */

import { Interop } from '@jitsi/sdp-interop';
import { getLogger } from 'jitsi-meet-logger';
import transform from 'sdp-transform';

import * as CodecMimeType from '../../service/RTC/CodecMimeType';
import * as MediaType from '../../service/RTC/MediaType';
import RTCEvents from '../../service/RTC/RTCEvents';
import * as SignalingEvents from '../../service/RTC/SignalingEvents';
import * as VideoType from '../../service/RTC/VideoType';
import browser from '../browser';
import * as GlobalOnErrorHandler from '../util/GlobalOnErrorHandler';
import RtxModifier from '../xmpp/RtxModifier';
import SDP from '../xmpp/SDP';
import SDPUtil from '../xmpp/SDPUtil';
import SdpConsistency from '../xmpp/SdpConsistency';
import { SdpTransformWrap } from '../xmpp/SdpTransformUtil';

import JitsiRemoteTrack from './JitsiRemoteTrack';
import LocalSdpMunger from './LocalSdpMunger';
import RTC from './RTC';
import RTCUtils from './RTCUtils';
import { SIM_LAYER_RIDS, TPCUtils } from './TPCUtils';

// FIXME SDP tools should end up in some kind of util module

const logger = getLogger(__filename);
const DEGRADATION_PREFERENCE_CAMERA = 'maintain-framerate';
const DEGRADATION_PREFERENCE_DESKTOP = 'maintain-resolution';
const DESKSTOP_SHARE_RATE = 500000;
const HD_BITRATE = 2500000;
const LD_BITRATE = 200000;
const SD_BITRATE = 700000;

/* eslint-disable max-params */

/**
 * Creates new instance of 'TraceablePeerConnection'.
 *
 * @param {RTC} rtc the instance of <tt>RTC</tt> service
 * @param {number} id the peer connection id assigned by the parent RTC module.
 * @param {SignalingLayer} signalingLayer the signaling layer instance
 * @param {object} iceConfig WebRTC 'PeerConnection' ICE config
 * @param {object} constraints WebRTC 'PeerConnection' constraints
 * @param {boolean} isP2P indicates whether or not the new instance will be used
 * in a peer to peer connection
 * @param {object} options <tt>TracablePeerConnection</tt> config options.
 * @param {boolean} options.disableSimulcast if set to 'true' will disable
 * the simulcast.
 * @param {boolean} options.disableRtx if set to 'true' will disable the RTX
 * @param {boolean} options.capScreenshareBitrate if set to 'true' simulcast will
 * be disabled for screenshare and a max bitrate of 500Kbps will applied on the
 * stream.
 * @param {string} options.disabledCodec the mime type of the code that should
 * not be negotiated on the peerconnection.
 * @param {boolean} options.disableH264 If set to 'true' H264 will be
 *      disabled by removing it from the SDP (deprecated)
 * @param {boolean} options.preferH264 if set to 'true' H264 will be preferred
 * over other video codecs. (deprecated)
 * @param {string} options.preferredCodec the mime type of the codec that needs
 * to be made the preferred codec for the connection.
 * @param {boolean} options.startSilent If set to 'true' no audio will be sent or received.
 *
 * FIXME: initially the purpose of TraceablePeerConnection was to be able to
 * debug the peer connection. Since many other responsibilities have been added
 * it would make sense to extract a separate class from it and come up with
 * a more suitable name.
 *
 * @constructor
 */
export default function TraceablePeerConnection(
        rtc,
        id,
        signalingLayer,
        iceConfig,
        constraints,
        isP2P,
        options) {

    /**
     * Indicates whether or not this peer connection instance is actively
     * sending/receiving audio media. When set to <tt>false</tt> the SDP audio
     * media direction will be adjusted to 'inactive' in order to suspend
     * the transmission.
     * @type {boolean}
     * @private
     */
    this.audioTransferActive = !(options.startSilent === true);

    /**
     * The DTMF sender instance used to send DTMF tones.
     *
     * @type {RTCDTMFSender|undefined}
     * @private
     */
    this._dtmfSender = undefined;

    /**
     * @typedef {Object} TouchToneRequest
     * @property {string} tones - The DTMF tones string as defined by
     * {@code RTCDTMFSender.insertDTMF}, 'tones' argument.
     * @property {number} duration - The amount of time in milliseconds that
     * each DTMF should last.
     * @property {string} interToneGap - The length of time in miliseconds to
     * wait between tones.
     */
    /**
     * TouchToneRequests which are waiting to be played. This queue is filled
     * if there are touch tones currently being played.
     *
     * @type {Array<TouchToneRequest>}
     * @private
     */
    this._dtmfTonesQueue = [];

    /**
     * Indicates whether or not this peer connection instance is actively
     * sending/receiving video media. When set to <tt>false</tt> the SDP video
     * media direction will be adjusted to 'inactive' in order to suspend
     * the transmission.
     * @type {boolean}
     * @private
     */
    this.videoTransferActive = true;

    /**
     * The parent instance of RTC service which created this
     * <tt>TracablePeerConnection</tt>.
     * @type {RTC}
     */
    this.rtc = rtc;

    /**
     * The peer connection identifier assigned by the RTC module.
     * @type {number}
     */
    this.id = id;

    /**
     * Indicates whether or not this instance is used in a peer to peer
     * connection.
     * @type {boolean}
     */
    this.isP2P = isP2P;

    // FIXME: We should support multiple streams per jid.
    /**
     * The map holds remote tracks associated with this peer connection.
     * It maps user's JID to media type and remote track
     * (one track per media type per user's JID).
     * @type {Map<string, Map<MediaType, JitsiRemoteTrack>>}
     */
    this.remoteTracks = new Map();

    /**
     * A map which stores local tracks mapped by {@link JitsiLocalTrack.rtcId}
     * @type {Map<number, JitsiLocalTrack>}
     */
    this.localTracks = new Map();

    /**
     * Keeps tracks of the WebRTC <tt>MediaStream</tt>s that have been added to
     * the underlying WebRTC PeerConnection.
     * @type {Array}
     * @private
     */
    this._addedStreams = [];

    /**
     * @typedef {Object} TPCGroupInfo
     * @property {string} semantics the SSRC groups semantics
     * @property {Array<number>} ssrcs group's SSRCs in order where the first
     * one is group's primary SSRC, the second one is secondary (RTX) and so
     * on...
     */
    /**
     * @typedef {Object} TPCSSRCInfo
     * @property {Array<number>} ssrcs an array which holds all track's SSRCs
     * @property {Array<TPCGroupInfo>} groups an array stores all track's SSRC
     * groups
     */
    /**
     * Holds the info about local track's SSRCs mapped per their
     * {@link JitsiLocalTrack.rtcId}
     * @type {Map<number, TPCSSRCInfo>}
     */
    this.localSSRCs = new Map();

    /**
     * The local ICE username fragment for this session.
     */
    this.localUfrag = null;

    /**
     * The remote ICE username fragment for this session.
     */
    this.remoteUfrag = null;

    /**
     * The signaling layer which operates this peer connection.
     * @type {SignalingLayer}
     */
    this.signalingLayer = signalingLayer;

    // SignalingLayer listeners
    this._peerVideoTypeChanged = this._peerVideoTypeChanged.bind(this);
    this.signalingLayer.on(
        SignalingEvents.PEER_VIDEO_TYPE_CHANGED,
        this._peerVideoTypeChanged);

    this._peerMutedChanged = this._peerMutedChanged.bind(this);
    this.signalingLayer.on(
        SignalingEvents.PEER_MUTED_CHANGED,
        this._peerMutedChanged);
    this.options = options;

    this.peerconnection
        = new RTCUtils.RTCPeerConnectionType(iceConfig, constraints);

    // The standard video bitrates are used in Unified plan when switching
    // between camera/desktop tracks on the same sender.
    const standardVideoBitrates = {
        low: LD_BITRATE,
        standard: SD_BITRATE,
        high: HD_BITRATE
    };

    // Check if the max. bitrates for video are specified through config.js videoQuality settings.
    // These bitrates will be applied on all browsers for camera sources in simulcast mode.
    const videoBitrates = this.options.videoQuality && this.options.videoQuality.maxBitratesVideo
        ? this.options.videoQuality.maxBitratesVideo
        : standardVideoBitrates;

    this.tpcUtils = new TPCUtils(this, videoBitrates);
    this.updateLog = [];
    this.stats = {};
    this.statsinterval = null;

    /**
     * @type {number} The max number of stats to keep in this.stats. Limit to
     * 300 values, i.e. 5 minutes; set to 0 to disable
     */
    this.maxstats = options.maxstats;

    this.interop = new Interop();
    const Simulcast = require('@jitsi/sdp-simulcast');

    this.simulcast = new Simulcast(
        {
            numOfLayers: SIM_LAYER_RIDS.length,
            explodeRemoteSimulcast: false,
            usesUnifiedPlan: browser.usesUnifiedPlan()
        });
    this.sdpConsistency = new SdpConsistency(this.toString());

    /**
     * Munges local SDP provided to the Jingle Session in order to prevent from
     * sending SSRC updates on attach/detach and mute/unmute (for video).
     * @type {LocalSdpMunger}
     */
    this.localSdpMunger = new LocalSdpMunger(this);

    /**
     * TracablePeerConnection uses RTC's eventEmitter
     * @type {EventEmitter}
     */
    this.eventEmitter = rtc.eventEmitter;
    this.rtxModifier = new RtxModifier();

    /**
     * The height constraint applied on the video sender.
     */
    this.senderVideoMaxHeight = null;

    // We currently support preferring/disabling video codecs only.
    const getCodecMimeType = codec => {
        if (typeof codec === 'string') {
            return Object.values(CodecMimeType).find(value => value === codec.toLowerCase());
        }

        return null;
    };

    // Set the codec preference that will be applied on the SDP based on the config.js settings.
    let preferredCodec = getCodecMimeType(
        this.options.preferredCodec || (this.options.preferH264 && CodecMimeType.H264)
    );

    // Do not prefer VP9 on Firefox because of the following bug.
    // https://bugzilla.mozilla.org/show_bug.cgi?id=1633876
    if (browser.isFirefox() && preferredCodec === CodecMimeType.VP9) {
        preferredCodec = null;
    }

    // Determine the codec that needs to be disabled based on config.js settings.
    let disabledCodec = getCodecMimeType(
        this.options.disabledCodec || (this.options.disableH264 && CodecMimeType.H264)
    );

    // Make sure we don't disable VP8 since it is a mandatory codec.
    if (disabledCodec === CodecMimeType.VP8) {
        logger.warn('Disabling VP8 is not permitted, setting is ignored!');
        disabledCodec = null;
    }

    if (preferredCodec || disabledCodec) {
        // If both enable and disable are set for the same codec, disable setting will prevail.
        this.codecPreference = {
            enable: disabledCodec === null,
            mediaType: MediaType.VIDEO,
            mimeType: disabledCodec ? disabledCodec : preferredCodec
        };
    }

    // override as desired
    this.trace = (what, info) => {
        logger.debug(what, info);

        this.updateLog.push({
            time: new Date(),
            type: what,
            value: info || ''
        });
    };
    this.onicecandidate = null;
    this.peerconnection.onicecandidate = event => {
        this.trace(
            'onicecandidate',
            JSON.stringify(event.candidate, null, ' '));

        if (this.onicecandidate !== null) {
            this.onicecandidate(event);
        }
    };

    // Use stream events in plan-b and track events in unified plan.
    if (browser.usesPlanB()) {
        this.peerconnection.onaddstream
            = event => this._remoteStreamAdded(event.stream);
        this.peerconnection.onremovestream
            = event => this._remoteStreamRemoved(event.stream);
    } else {
        this.peerconnection.ontrack = event => {
            const stream = event.streams[0];

            this._remoteTrackAdded(stream, event.track, event.transceiver);
            stream.onremovetrack = evt => {
                this._remoteTrackRemoved(stream, evt.track);
            };
        };
    }
    this.onsignalingstatechange = null;
    this.peerconnection.onsignalingstatechange = event => {
        this.trace('onsignalingstatechange', this.signalingState);
        if (this.onsignalingstatechange !== null) {
            this.onsignalingstatechange(event);
        }
    };
    this.oniceconnectionstatechange = null;
    this.peerconnection.oniceconnectionstatechange = event => {
        this.trace('oniceconnectionstatechange', this.iceConnectionState);
        if (this.oniceconnectionstatechange !== null) {
            this.oniceconnectionstatechange(event);
        }
    };
    this.onnegotiationneeded = null;
    this.peerconnection.onnegotiationneeded = event => {
        this.trace('onnegotiationneeded');
        if (this.onnegotiationneeded !== null) {
            this.onnegotiationneeded(event);
        }
    };
    this.ondatachannel = null;
    this.peerconnection.ondatachannel = event => {
        this.trace('ondatachannel');
        if (this.ondatachannel !== null) {
            this.ondatachannel(event);
        }
    };

    if (this.maxstats) {
        this.statsinterval = window.setInterval(() => {
            this.getStats(stats => {
                if (stats.result
                    && typeof stats.result === 'function') {
                    const results = stats.result();

                    for (let i = 0; i < results.length; ++i) {
                        const res = results[i];

                        res.names().forEach(name => {
                            this._processStat(res, name, res.stat(name));
                        });
                    }
                } else {
                    stats.forEach(r => this._processStat(r, '', r));
                }
            }, () => {

                // empty error callback
            });
        }, 1000);
    }

    logger.info(`Create new ${this}`);
}

/* eslint-enable max-params */

/**
 * Process stat and adds it to the array of stats we store.
 * @param report the current stats report.
 * @param name the name of the report, if available
 * @param statValue the value to add.
 * @private
 */
TraceablePeerConnection.prototype._processStat
    = function(report, name, statValue) {
        const id = `${report.id}-${name}`;
        let s = this.stats[id];
        const now = new Date();

        if (!s) {
            this.stats[id] = s = {
                startTime: now,
                endTime: now,
                values: [],
                times: []
            };
        }
        s.values.push(statValue);
        s.times.push(now.getTime());
        if (s.values.length > this.maxstats) {
            s.values.shift();
            s.times.shift();
        }
        s.endTime = now;
    };

/**
 * Returns a string representation of a SessionDescription object.
 */
const dumpSDP = function(description) {
    if (typeof description === 'undefined' || description === null) {
        return '';
    }

    return `type: ${description.type}\r\n${description.sdp}`;
};


/**
 * Forwards the {@link peerconnection.iceConnectionState} state except that it
 * will convert "completed" into "connected" where both mean that the ICE has
 * succeeded and is up and running. We never see "completed" state for
 * the JVB connection, but it started appearing for the P2P one. This method
 * allows to adapt old logic to this new situation.
 * @return {string}
 */
TraceablePeerConnection.prototype.getConnectionState = function() {
    const state = this.peerconnection.iceConnectionState;

    if (state === 'completed') {
        return 'connected';
    }

    return state;
};

/**
 * Obtains the media direction for given {@link MediaType}. The method takes
 * into account whether or not there are any local tracks for media and
 * the {@link audioTransferActive} and {@link videoTransferActive} flags.
 * @param {MediaType} mediaType
 * @return {string} one of the SDP direction constants ('sendrecv, 'recvonly'
 * etc.) which should be used when setting local description on the peer
 * connection.
 * @private
 */
TraceablePeerConnection.prototype._getDesiredMediaDirection = function(
        mediaType) {
    let mediaTransferActive = true;

    if (mediaType === MediaType.AUDIO) {
        mediaTransferActive = this.audioTransferActive;
    } else if (mediaType === MediaType.VIDEO) {
        mediaTransferActive = this.videoTransferActive;
    }
    if (mediaTransferActive) {
        return this.hasAnyTracksOfType(mediaType) ? 'sendrecv' : 'recvonly';
    }

    return 'inactive';
};

/**
 * Tells whether or not this TPC instance is using Simulcast.
 * @return {boolean} <tt>true</tt> if simulcast is enabled and active or
 * <tt>false</tt> if it's turned off.
 */
TraceablePeerConnection.prototype.isSimulcastOn = function() {
    return !this.options.disableSimulcast;
};

/**
 * Handles {@link SignalingEvents.PEER_VIDEO_TYPE_CHANGED}
 * @param {string} endpointId the video owner's ID (MUC nickname)
 * @param {VideoType} videoType the new value
 * @private
 */
TraceablePeerConnection.prototype._peerVideoTypeChanged = function(
        endpointId,
        videoType) {
    // Check if endpointId has a value to avoid action on random track
    if (!endpointId) {
        logger.error(`No endpointID on peerVideoTypeChanged ${this}`);

        return;
    }
    const videoTrack = this.getRemoteTracks(endpointId, MediaType.VIDEO);

    if (videoTrack.length) {
        // NOTE 1 track per media type is assumed
        videoTrack[0]._setVideoType(videoType);
    }
};

/**
 * Handles remote track mute / unmute events.
 * @param {string} endpointId the track owner's identifier (MUC nickname)
 * @param {MediaType} mediaType "audio" or "video"
 * @param {boolean} isMuted the new mute state
 * @private
 */
TraceablePeerConnection.prototype._peerMutedChanged = function(
        endpointId,
        mediaType,
        isMuted) {
    // Check if endpointId is a value to avoid doing action on all remote tracks
    if (!endpointId) {
        logger.error('On peerMuteChanged - no endpoint ID');

        return;
    }
    const track = this.getRemoteTracks(endpointId, mediaType);

    if (track.length) {
        // NOTE 1 track per media type is assumed
        track[0].setMute(isMuted);
    }
};

/**
 * Obtains audio levels of the remote audio tracks by getting the source
 * information on the RTCRtpReceivers. The information relevant to the ssrc
 * is updated each time a RTP packet constaining the ssrc is received.
 * @returns {Object} containing ssrc and audio level information as a
 * key-value pair.
 */
TraceablePeerConnection.prototype.getAudioLevels = function() {
    const audioLevels = {};
    const audioReceivers = this.peerconnection.getReceivers()
        .filter(receiver => receiver.track && receiver.track.kind === MediaType.AUDIO);

    audioReceivers.forEach(remote => {
        const ssrc = remote.getSynchronizationSources();

        if (ssrc && ssrc.length) {
            // As per spec, this audiolevel is a value between 0..1 (linear), where 1.0
            // represents 0 dBov, 0 represents silence, and 0.5 represents approximately
            // 6 dBSPL change in the sound pressure level from 0 dBov.
            // https://www.w3.org/TR/webrtc/#dom-rtcrtpcontributingsource-audiolevel
            audioLevels[ssrc[0].source] = ssrc[0].audioLevel;
        }
    });

    return audioLevels;
};

/**
 * Obtains local tracks for given {@link MediaType}. If the <tt>mediaType</tt>
 * argument is omitted the list of all local tracks will be returned.
 * @param {MediaType} [mediaType]
 * @return {Array<JitsiLocalTrack>}
 */
TraceablePeerConnection.prototype.getLocalTracks = function(mediaType) {
    let tracks = Array.from(this.localTracks.values());

    if (mediaType !== undefined) {
        tracks = tracks.filter(track => track.getType() === mediaType);
    }

    return tracks;
};

/**
 * Retrieves the local video track.
 *
 * @returns {JitsiLocalTrack|undefined} - local video track.
 */
TraceablePeerConnection.prototype.getLocalVideoTrack = function() {
    return this.getLocalTracks(MediaType.VIDEO)[0];
};

/**
 * Checks whether or not this {@link TraceablePeerConnection} instance contains
 * any local tracks for given <tt>mediaType</tt>.
 * @param {MediaType} mediaType
 * @return {boolean}
 */
TraceablePeerConnection.prototype.hasAnyTracksOfType = function(mediaType) {
    if (!mediaType) {
        throw new Error('"mediaType" is required');
    }

    return this.getLocalTracks(mediaType).length > 0;
};

/**
 * Obtains all remote tracks currently known to this PeerConnection instance.
 * @param {string} [endpointId] the track owner's identifier (MUC nickname)
 * @param {MediaType} [mediaType] the remote tracks will be filtered
 * by their media type if this argument is specified.
 * @return {Array<JitsiRemoteTrack>}
 */
TraceablePeerConnection.prototype.getRemoteTracks = function(
        endpointId,
        mediaType) {
    const remoteTracks = [];
    const endpoints
        = endpointId ? [ endpointId ] : this.remoteTracks.keys();

    for (const endpoint of endpoints) {
        const endpointTrackMap = this.remoteTracks.get(endpoint);

        if (!endpointTrackMap) {

            // Otherwise an empty Map() would have to be allocated above
            // eslint-disable-next-line no-continue
            continue;
        }

        for (const trackMediaType of endpointTrackMap.keys()) {
            // per media type filtering
            if (!mediaType || mediaType === trackMediaType) {
                const mediaTrack = endpointTrackMap.get(trackMediaType);

                if (mediaTrack) {
                    remoteTracks.push(mediaTrack);
                }
            }
        }
    }

    return remoteTracks;
};

/**
 * Tries to find {@link JitsiTrack} for given SSRC number. It will search both
 * local and remote tracks bound to this instance.
 * @param {number} ssrc
 * @return {JitsiTrack|null}
 */
TraceablePeerConnection.prototype.getTrackBySSRC = function(ssrc) {
    if (typeof ssrc !== 'number') {
        throw new Error(`SSRC ${ssrc} is not a number`);
    }
    for (const localTrack of this.localTracks.values()) {
        if (this.getLocalSSRC(localTrack) === ssrc) {
            return localTrack;
        }
    }
    for (const remoteTrack of this.getRemoteTracks()) {
        if (remoteTrack.getSSRC() === ssrc) {
            return remoteTrack;
        }
    }

    return null;
};

/**
 * Tries to find SSRC number for given {@link JitsiTrack} id. It will search
 * both local and remote tracks bound to this instance.
 * @param {string} id
 * @return {number|null}
 */
TraceablePeerConnection.prototype.getSsrcByTrackId = function(id) {

    const findTrackById = track => track.getTrack().id === id;
    const localTrack = this.getLocalTracks().find(findTrackById);

    if (localTrack) {
        return this.getLocalSSRC(localTrack);
    }

    const remoteTrack = this.getRemoteTracks().find(findTrackById);

    if (remoteTrack) {
        return remoteTrack.getSSRC();
    }

    return null;
};

/**
 * Called when new remote MediaStream is added to the PeerConnection.
 * @param {MediaStream} stream the WebRTC MediaStream for remote participant
 */
TraceablePeerConnection.prototype._remoteStreamAdded = function(stream) {
    const streamId = RTC.getStreamID(stream);

    if (!RTC.isUserStreamById(streamId)) {
        logger.info(
            `${this} ignored remote 'stream added' event for non-user stream`
             + `id: ${streamId}`);

        return;
    }

    // Bind 'addtrack'/'removetrack' event handlers
    if (browser.isChromiumBased()) {
        stream.onaddtrack = event => {
            this._remoteTrackAdded(stream, event.track);
        };
        stream.onremovetrack = event => {
            this._remoteTrackRemoved(stream, event.track);
        };
    }

    // Call remoteTrackAdded for each track in the stream
    const streamAudioTracks = stream.getAudioTracks();

    for (const audioTrack of streamAudioTracks) {
        this._remoteTrackAdded(stream, audioTrack);
    }
    const streamVideoTracks = stream.getVideoTracks();

    for (const videoTrack of streamVideoTracks) {
        this._remoteTrackAdded(stream, videoTrack);
    }
};


/**
 * Called on "track added" and "stream added" PeerConnection events (because we
 * handle streams on per track basis). Finds the owner and the SSRC for
 * the track and passes that to ChatRoom for further processing.
 * @param {MediaStream} stream the WebRTC MediaStream instance which is
 * the parent of the track
 * @param {MediaStreamTrack} track the WebRTC MediaStreamTrack added for remote
 * participant.
 * @param {RTCRtpTransceiver} transceiver the WebRTC transceiver that is created
 * for the remote participant in unified plan.
 */
TraceablePeerConnection.prototype._remoteTrackAdded = function(stream, track, transceiver = null) {
    const streamId = RTC.getStreamID(stream);
    const mediaType = track.kind;

    if (!this.isP2P && !RTC.isUserStreamById(streamId)) {
        logger.info(
            `${this} ignored remote 'stream added' event for non-user stream`
             + `id: ${streamId}`);

        return;
    }
    logger.info(`${this} remote track added:`, streamId, mediaType);

    // look up an associated JID for a stream id
    if (!mediaType) {
        GlobalOnErrorHandler.callErrorHandler(
            new Error(
                `MediaType undefined for remote track, stream id: ${streamId}`
            ));

        // Abort
        return;
    }

    const remoteSDP = browser.usesPlanB()
        ? new SDP(this.remoteDescription.sdp)
        : new SDP(this.peerconnection.remoteDescription.sdp);
    let mediaLines;

    if (browser.usesUnifiedPlan()) {
        if (transceiver && transceiver.mid) {
            const mid = transceiver.mid;

            mediaLines = remoteSDP.media.filter(mls => SDPUtil.findLine(mls, `a=mid:${mid}`));
        } else {
            mediaLines = remoteSDP.media.filter(mls => {
                const msid = SDPUtil.findLine(mls, 'a=msid');

                return typeof msid !== 'undefined' && streamId === msid.substring(7).split(' ')[0];
            });
        }
    } else {
        mediaLines = remoteSDP.media.filter(mls => mls.startsWith(`m=${mediaType}`));
    }

    if (!mediaLines.length) {
        GlobalOnErrorHandler.callErrorHandler(
            new Error(
                `No media lines for type ${
                    mediaType} found in remote SDP for remote track: ${
                    streamId}`));

        // Abort
        return;
    }

    let ssrcLines = SDPUtil.findLines(mediaLines[0], 'a=ssrc:');

    ssrcLines
        = ssrcLines.filter(line => line.indexOf(`msid:${streamId}`) !== -1);
    if (!ssrcLines.length) {
        GlobalOnErrorHandler.callErrorHandler(
            new Error(
                `No SSRC lines for streamId ${
                    streamId} for remote track, media type: ${mediaType}`));

        // Abort
        return;
    }

    // FIXME the length of ssrcLines[0] not verified, but it will fail
    // with global error handler anyway
    const ssrcStr = ssrcLines[0].substring(7).split(' ')[0];
    const trackSsrc = Number(ssrcStr);
    const ownerEndpointId = this.signalingLayer.getSSRCOwner(trackSsrc);

    if (isNaN(trackSsrc) || trackSsrc < 0) {
        GlobalOnErrorHandler.callErrorHandler(
            new Error(
                `Invalid SSRC: ${ssrcStr} for remote track, msid: ${
                    streamId} media type: ${mediaType}`));

        // Abort
        return;
    } else if (!ownerEndpointId) {
        GlobalOnErrorHandler.callErrorHandler(
            new Error(
                `No SSRC owner known for: ${
                    trackSsrc} for remote track, msid: ${
                    streamId} media type: ${mediaType}`));

        // Abort
        return;
    }

    logger.log(`${this} associated ssrc`, ownerEndpointId, trackSsrc);

    const peerMediaInfo
        = this.signalingLayer.getPeerMediaInfo(ownerEndpointId, mediaType);

    if (!peerMediaInfo) {
        GlobalOnErrorHandler.callErrorHandler(
            new Error(
                `${this}: no peer media info available for ${
                    ownerEndpointId}`));

        return;
    }

    const muted = peerMediaInfo.muted;
    const videoType = peerMediaInfo.videoType; // can be undefined

    this._createRemoteTrack(
        ownerEndpointId, stream, track, mediaType, videoType, trackSsrc, muted);
};

// FIXME cleanup params
/* eslint-disable max-params */

/**
 * Initializes a new JitsiRemoteTrack instance with the data provided by
 * the signaling layer and SDP.
 *
 * @param {string} ownerEndpointId the owner's endpoint ID (MUC nickname)
 * @param {MediaStream} stream the WebRTC stream instance
 * @param {MediaStreamTrack} track the WebRTC track instance
 * @param {MediaType} mediaType the track's type of the media
 * @param {VideoType} [videoType] the track's type of the video (if applicable)
 * @param {number} ssrc the track's main SSRC number
 * @param {boolean} muted the initial muted status
 */
TraceablePeerConnection.prototype._createRemoteTrack = function(
        ownerEndpointId,
        stream,
        track,
        mediaType,
        videoType,
        ssrc,
        muted) {
    let remoteTracksMap = this.remoteTracks.get(ownerEndpointId);

    if (!remoteTracksMap) {
        remoteTracksMap = new Map();
        this.remoteTracks.set(ownerEndpointId, remoteTracksMap);
    }

    const existingTrack = remoteTracksMap.get(mediaType);

    if (existingTrack && existingTrack.getTrack() === track) {
        // Ignore duplicated event which can originate either from
        // 'onStreamAdded' or 'onTrackAdded'.
        logger.info(
            `${this} ignored duplicated remote track added event for: `
                + `${ownerEndpointId}, ${mediaType}`);

        return;
    } else if (existingTrack) {
        logger.error(
            `${this} overwriting remote track for`
                + `${ownerEndpointId} ${mediaType}`);
    }

    const remoteTrack
        = new JitsiRemoteTrack(
                this.rtc,
                this.rtc.conference,
                ownerEndpointId,
                stream,
                track,
                mediaType,
                videoType,
                ssrc,
                muted,
                this.isP2P);

    remoteTracksMap.set(mediaType, remoteTrack);

    this.eventEmitter.emit(RTCEvents.REMOTE_TRACK_ADDED, remoteTrack, this);
};

/* eslint-enable max-params */

/**
 * Handles remote stream removal.
 * @param stream the WebRTC MediaStream object which is being removed from the
 * PeerConnection
 */
TraceablePeerConnection.prototype._remoteStreamRemoved = function(stream) {
    if (!RTC.isUserStream(stream)) {
        const id = RTC.getStreamID(stream);

        logger.info(
            `Ignored remote 'stream removed' event for non-user stream ${id}`);

        return;
    }

    // Call remoteTrackRemoved for each track in the stream
    const streamVideoTracks = stream.getVideoTracks();

    for (const videoTrack of streamVideoTracks) {
        this._remoteTrackRemoved(stream, videoTrack);
    }
    const streamAudioTracks = stream.getAudioTracks();

    for (const audioTrack of streamAudioTracks) {
        this._remoteTrackRemoved(stream, audioTrack);
    }
};

/**
 * Handles remote media track removal.
 * @param {MediaStream} stream WebRTC MediaStream instance which is the parent
 * of the track.
 * @param {MediaStreamTrack} track the WebRTC MediaStreamTrack which has been
 * removed from the PeerConnection.
 */
TraceablePeerConnection.prototype._remoteTrackRemoved = function(
        stream,
        track) {
    const streamId = RTC.getStreamID(stream);
    const trackId = track && RTC.getTrackID(track);

    logger.info(`${this} - remote track removed: ${streamId}, ${trackId}`);

    if (!streamId) {
        GlobalOnErrorHandler.callErrorHandler(
            new Error(`${this} remote track removal failed - no stream ID`));

        return;
    }

    if (!trackId) {
        GlobalOnErrorHandler.callErrorHandler(
            new Error(`${this} remote track removal failed - no track ID`));

        return;
    }

    if (!this._removeRemoteTrackById(streamId, trackId)) {
        // NOTE this warning is always printed when user leaves the room,
        // because we remove remote tracks manually on MUC member left event,
        // before the SSRCs are removed by Jicofo. In most cases it is fine to
        // ignore this warning, but still it's better to keep it printed for
        // debugging purposes.
        //
        // We could change the behaviour to emit track removed only from here,
        // but the order of the events will change and consuming apps could
        // behave unexpectedly (the "user left" event would come before "track
        // removed" events).
        logger.warn(
            `${this} Removed track not found for msid: ${streamId},
             track id: ${trackId}`);
    }
};

/**
 * Finds remote track by it's stream and track ids.
 * @param {string} streamId the media stream id as defined by the WebRTC
 * @param {string} trackId the media track id as defined by the WebRTC
 * @return {JitsiRemoteTrack|undefined} the track's instance or
 * <tt>undefined</tt> if not found.
 * @private
 */
TraceablePeerConnection.prototype._getRemoteTrackById = function(
        streamId,
        trackId) {
    // .find will break the loop once the first match is found
    for (const endpointTrackMap of this.remoteTracks.values()) {
        for (const mediaTrack of endpointTrackMap.values()) {
            // FIXME verify and try to use ===
            /* eslint-disable eqeqeq */
            if (mediaTrack.getStreamId() == streamId
                && mediaTrack.getTrackId() == trackId) {
                return mediaTrack;
            }

            /* eslint-enable eqeqeq */
        }
    }

    return undefined;
};

/**
 * Removes all JitsiRemoteTracks associated with given MUC nickname
 * (resource part of the JID). Returns array of removed tracks.
 *
 * @param {string} owner - The resource part of the MUC JID.
 * @returns {JitsiRemoteTrack[]}
 */
TraceablePeerConnection.prototype.removeRemoteTracks = function(owner) {
    const removedTracks = [];
    const remoteTracksMap = this.remoteTracks.get(owner);

    if (remoteTracksMap) {
        const removedAudioTrack = remoteTracksMap.get(MediaType.AUDIO);
        const removedVideoTrack = remoteTracksMap.get(MediaType.VIDEO);

        removedAudioTrack && removedTracks.push(removedAudioTrack);
        removedVideoTrack && removedTracks.push(removedVideoTrack);

        this.remoteTracks.delete(owner);
    }

    logger.debug(
        `${this} removed remote tracks for ${owner} count: ${
            removedTracks.length}`);

    return removedTracks;
};

/**
 * Removes and disposes given <tt>JitsiRemoteTrack</tt> instance. Emits
 * {@link RTCEvents.REMOTE_TRACK_REMOVED}.
 * @param {JitsiRemoteTrack} toBeRemoved
 */
TraceablePeerConnection.prototype._removeRemoteTrack = function(toBeRemoved) {
    toBeRemoved.dispose();
    const participantId = toBeRemoved.getParticipantId();
    const remoteTracksMap = this.remoteTracks.get(participantId);

    if (!remoteTracksMap) {
        logger.error(
            `removeRemoteTrack: no remote tracks map for ${participantId}`);
    } else if (!remoteTracksMap.delete(toBeRemoved.getType())) {
        logger.error(
            `Failed to remove ${toBeRemoved} - type mapping messed up ?`);
    }
    this.eventEmitter.emit(RTCEvents.REMOTE_TRACK_REMOVED, toBeRemoved);
};

/**
 * Removes and disposes <tt>JitsiRemoteTrack</tt> identified by given stream and
 * track ids.
 *
 * @param {string} streamId the media stream id as defined by the WebRTC
 * @param {string} trackId the media track id as defined by the WebRTC
 * @returns {JitsiRemoteTrack|undefined} the track which has been removed or
 * <tt>undefined</tt> if no track matching given stream and track ids was
 * found.
 */
TraceablePeerConnection.prototype._removeRemoteTrackById = function(
        streamId,
        trackId) {
    const toBeRemoved = this._getRemoteTrackById(streamId, trackId);

    if (toBeRemoved) {
        this._removeRemoteTrack(toBeRemoved);
    }

    return toBeRemoved;
};

/**
 * @typedef {Object} SSRCGroupInfo
 * @property {Array<number>} ssrcs group's SSRCs
 * @property {string} semantics
 */
/**
 * @typedef {Object} TrackSSRCInfo
 * @property {Array<number>} ssrcs track's SSRCs
 * @property {Array<SSRCGroupInfo>} groups track's SSRC groups
 */
/**
 * Returns map with keys msid and <tt>TrackSSRCInfo</tt> values.
 * @param {Object} desc the WebRTC SDP instance.
 * @return {Map<string,TrackSSRCInfo>}
 */
function extractSSRCMap(desc) {
    /**
     * Track SSRC infos mapped by stream ID (msid)
     * @type {Map<string,TrackSSRCInfo>}
     */
    const ssrcMap = new Map();

    /**
     * Groups mapped by primary SSRC number
     * @type {Map<number,Array<SSRCGroupInfo>>}
     */
    const groupsMap = new Map();

    if (typeof desc !== 'object' || desc === null
        || typeof desc.sdp !== 'string') {
        logger.warn('An empty description was passed as an argument.');

        return ssrcMap;
    }

    const session = transform.parse(desc.sdp);

    if (!Array.isArray(session.media)) {
        return ssrcMap;
    }

    for (const mLine of session.media) {
        if (!Array.isArray(mLine.ssrcs)) {
            continue; // eslint-disable-line no-continue
        }

        if (Array.isArray(mLine.ssrcGroups)) {
            for (const group of mLine.ssrcGroups) {
                if (typeof group.semantics !== 'undefined'
                    && typeof group.ssrcs !== 'undefined') {
                    // Parse SSRCs and store as numbers
                    const groupSSRCs
                        = group.ssrcs.split(' ').map(
                            ssrcStr => parseInt(ssrcStr, 10));
                    const primarySSRC = groupSSRCs[0];

                    // Note that group.semantics is already present

                    group.ssrcs = groupSSRCs;

                    // eslint-disable-next-line max-depth
                    if (!groupsMap.has(primarySSRC)) {
                        groupsMap.set(primarySSRC, []);
                    }
                    groupsMap.get(primarySSRC).push(group);
                }
            }
        }
        for (const ssrc of mLine.ssrcs) {
            if (ssrc.attribute !== 'msid') {
                continue; // eslint-disable-line no-continue
            }

            const msid = ssrc.value;
            let ssrcInfo = ssrcMap.get(msid);

            if (!ssrcInfo) {
                ssrcInfo = {
                    ssrcs: [],
                    groups: [],
                    msid
                };
                ssrcMap.set(msid, ssrcInfo);
            }

            const ssrcNumber = ssrc.id;

            ssrcInfo.ssrcs.push(ssrcNumber);

            if (groupsMap.has(ssrcNumber)) {
                const ssrcGroups = groupsMap.get(ssrcNumber);

                for (const group of ssrcGroups) {
                    ssrcInfo.groups.push(group);
                }
            }
        }
    }

    return ssrcMap;
}

/**
 * Takes a SessionDescription object and returns a "normalized" version.
 * Currently it takes care of ordering the a=ssrc lines and denoting receive
 * only SSRCs.
 */
const normalizePlanB = function(desc) {
    if (typeof desc !== 'object' || desc === null
        || typeof desc.sdp !== 'string') {
        logger.warn('An empty description was passed as an argument.');

        return desc;
    }

    // eslint-disable-next-line no-shadow
    const transform = require('sdp-transform');
    const session = transform.parse(desc.sdp);

    if (typeof session !== 'undefined'
            && typeof session.media !== 'undefined'
            && Array.isArray(session.media)) {
        session.media.forEach(mLine => {

            // Chrome appears to be picky about the order in which a=ssrc lines
            // are listed in an m-line when rtx is enabled (and thus there are
            // a=ssrc-group lines with FID semantics). Specifically if we have
            // "a=ssrc-group:FID S1 S2" and the "a=ssrc:S2" lines appear before
            // the "a=ssrc:S1" lines, SRD fails.
            // So, put SSRC which appear as the first SSRC in an FID ssrc-group
            // first.
            const firstSsrcs = [];
            const newSsrcLines = [];

            if (typeof mLine.ssrcGroups !== 'undefined'
                && Array.isArray(mLine.ssrcGroups)) {
                mLine.ssrcGroups.forEach(group => {
                    if (typeof group.semantics !== 'undefined'
                        && group.semantics === 'FID') {
                        if (typeof group.ssrcs !== 'undefined') {
                            firstSsrcs.push(Number(group.ssrcs.split(' ')[0]));
                        }
                    }
                });
            }

            if (Array.isArray(mLine.ssrcs)) {
                let i;

                for (i = 0; i < mLine.ssrcs.length; i++) {
                    if (typeof mLine.ssrcs[i] === 'object'
                        && typeof mLine.ssrcs[i].id !== 'undefined'
                        && firstSsrcs.indexOf(mLine.ssrcs[i].id) >= 0) {
                        newSsrcLines.push(mLine.ssrcs[i]);
                        delete mLine.ssrcs[i];
                    }
                }

                for (i = 0; i < mLine.ssrcs.length; i++) {
                    if (typeof mLine.ssrcs[i] !== 'undefined') {
                        newSsrcLines.push(mLine.ssrcs[i]);
                    }
                }

                mLine.ssrcs = replaceDefaultUnifiedPlanMsid(newSsrcLines);
            }
        });
    }

    const resStr = transform.write(session);


    return new RTCSessionDescription({
        type: desc.type,
        sdp: resStr
    });
};

/**
 * Unified plan differentiates a remote track not associated with a stream using
 * the msid "-", which can incorrectly trigger an onaddstream event in plan-b.
 * For jitsi, these tracks are actually receive-only ssrcs. To prevent
 * onaddstream from firing, remove the ssrcs with msid "-" except the cname
 * line. Normally the ssrcs are not used by the client, as the bridge controls
 * media flow, but keep one reference to the ssrc for the p2p case.
 *
 * @param {Array<Object>} ssrcLines - The ssrc lines from a remote description.
 * @private
 * @returns {Array<Object>} ssrcLines with removed lines referencing msid "-".
 */
function replaceDefaultUnifiedPlanMsid(ssrcLines = []) {
    if (!browser.isChrome() || !browser.isVersionGreaterThan(70)) {
        return ssrcLines;
    }

    let filteredLines = [ ...ssrcLines ];

    const problematicSsrcIds = ssrcLines.filter(ssrcLine =>
        ssrcLine.attribute === 'mslabel' && ssrcLine.value === '-')
        .map(ssrcLine => ssrcLine.id);

    problematicSsrcIds.forEach(ssrcId => {
        // Find the cname which is to be modified and left in.
        const cnameLine = filteredLines.find(line =>
            line.id === ssrcId && line.attribute === 'cname');

        cnameLine.value = `recvonly-${ssrcId}`;

        // Remove all of lines for the ssrc.
        filteredLines
            = filteredLines.filter(line => line.id !== ssrcId);

        // But re-add the cname line so there is a reference kept to the ssrc
        // in the SDP.
        filteredLines.push(cnameLine);
    });

    return filteredLines;
}

/**
 * Makes sure that both audio and video directions are configured as 'sendrecv'.
 * @param {Object} localDescription the SDP object as defined by WebRTC.
 * @param {object} options <tt>TracablePeerConnection</tt> config options.
 */
const enforceSendRecv = function(localDescription, options) {
    if (!localDescription) {
        throw new Error('No local description passed in.');
    }

    const transformer = new SdpTransformWrap(localDescription.sdp);
    const audioMedia = transformer.selectMedia('audio');
    let changed = false;

    if (audioMedia && audioMedia.direction !== 'sendrecv') {
        if (options.startSilent) {
            audioMedia.direction = 'inactive';
        } else {
            audioMedia.direction = 'sendrecv';
        }

        changed = true;
    }

    const videoMedia = transformer.selectMedia('video');

    if (videoMedia && videoMedia.direction !== 'sendrecv') {
        videoMedia.direction = 'sendrecv';
        changed = true;
    }

    if (changed) {
        return new RTCSessionDescription({
            type: localDescription.type,
            sdp: transformer.toRawSDP()
        });
    }

    return localDescription;
};

/**
 *
 * @param {JitsiLocalTrack} localTrack
 */
TraceablePeerConnection.prototype.getLocalSSRC = function(localTrack) {
    const ssrcInfo = this._getSSRC(localTrack.rtcId);

    return ssrcInfo && ssrcInfo.ssrcs[0];
};

/**
 * When doing unified plan simulcast, we'll have a set of ssrcs with the
 * same msid but no ssrc-group, since unified plan signals the simulcast
 * group via the a=simulcast line.  Unfortunately, Jicofo will complain
 * if it sees ssrcs with matching msids but no ssrc-group, so we'll inject
 * an ssrc-group line to make Jicofo happy.
 * @param desc A session description object (with 'type' and 'sdp' fields)
 * @return A session description object with its sdp field modified to
 * contain an inject ssrc-group for simulcast
 */
TraceablePeerConnection.prototype._injectSsrcGroupForUnifiedSimulcast
    = function(desc) {
        const sdp = transform.parse(desc.sdp);
        const video = sdp.media.find(mline => mline.type === 'video');

        // Check if the browser supports RTX, add only the primary ssrcs to the
        // SIM group if that is the case.
        video.ssrcGroups = video.ssrcGroups || [];
        const fidGroups = video.ssrcGroups.filter(group => group.semantics === 'FID');

        if (video.simulcast || video.simulcast_03) {
            const ssrcs = [];

            if (fidGroups && fidGroups.length) {
                fidGroups.forEach(group => {
                    ssrcs.push(group.ssrcs.split(' ')[0]);
                });
            } else {
                video.ssrcs.forEach(ssrc => {
                    if (ssrc.attribute === 'msid') {
                        ssrcs.push(ssrc.id);
                    }
                });
            }
            if (video.ssrcGroups.find(group => group.semantics === 'SIM')) {
                // Group already exists, no need to do anything
                return desc;
            }
            video.ssrcGroups.push({
                semantics: 'SIM',
                ssrcs: ssrcs.join(' ')
            });
        }

        return new RTCSessionDescription({
            type: desc.type,
            sdp: transform.write(sdp)
        });
    };

/* eslint-disable-next-line vars-on-top */
const getters = {
    signalingState() {
        return this.peerconnection.signalingState;
    },
    iceConnectionState() {
        return this.peerconnection.iceConnectionState;
    },
    localDescription() {
        let desc = this.peerconnection.localDescription;

        if (!desc) {
            logger.debug('getLocalDescription no localDescription found');

            return {};
        }

        this.trace('getLocalDescription::preTransform', dumpSDP(desc));

        // if we're running on FF, transform to Plan B first.
        if (browser.usesUnifiedPlan()) {
            desc = this.interop.toPlanB(desc);
            this.trace('getLocalDescription::postTransform (Plan B)',
                dumpSDP(desc));

            // @TODO: Debugging SDP, please let it here until safari working
            // console.log(desc.sdp, 'getLocalDescription::postTransform (Plan B)');


            desc = this._injectSsrcGroupForUnifiedSimulcast(desc);
            this.trace('getLocalDescription::postTransform (inject ssrc group)',
                dumpSDP(desc));

            // @TODO: Debugging SDP, please let it here until safari working
            // console.log(desc.sdp, 'getLocalDescription::postTransform (inject ssrc group)');
        } else {
            if (browser.doesVideoMuteByStreamRemove()) {
                desc = this.localSdpMunger.maybeAddMutedLocalVideoTracksToSDP(desc);
                logger.debug(
                    'getLocalDescription::postTransform (munge local SDP)', desc);
            }

            // What comes out of this getter will be signalled over Jingle to
            // the other peer, so we need to make sure the media direction is
            // 'sendrecv' because we won't change the direction later and don't want
            // the other peer to think we can't send or receive.
            //
            // Note that the description we set in chrome does have the accurate
            // direction (e.g. 'recvonly'), since that is technically what is
            // happening (check setLocalDescription impl).
            desc = enforceSendRecv(desc, this.options);
        }

        // See the method's doc for more info about this transformation.
        desc = this.localSdpMunger.transformStreamIdentifiers(desc);

        return desc;
    },
    remoteDescription() {
        let desc = this.peerconnection.remoteDescription;

        if (!desc) {
            logger.debug('getRemoteDescription no remoteDescription found');

            return {};
        }
        this.trace('getRemoteDescription::preTransform', dumpSDP(desc));

        // if we're running on FF, transform to Plan B first.
        if (browser.usesUnifiedPlan()) {
            desc = this.interop.toPlanB(desc);
            this.trace(
                'getRemoteDescription::postTransform (Plan B)', dumpSDP(desc));
        }

        return desc;
    }
};

Object.keys(getters).forEach(prop => {
    Object.defineProperty(
        TraceablePeerConnection.prototype,
        prop, {
            get: getters[prop]
        }
    );
});

TraceablePeerConnection.prototype._getSSRC = function(rtcId) {
    return this.localSSRCs.get(rtcId);
};

/**
 * Munges the order of the codecs in the SDP passed based on the preference
 * set through config.js settings. All instances of the specified codec are
 * moved up to the top of the list when it is preferred. The specified codec
 * is deleted from the list if the configuration specifies that the codec be
 * disabled.
 * @param {RTCSessionDescription} description that needs to be munged.
 * @returns {RTCSessionDescription} the munged description.
 */
TraceablePeerConnection.prototype._mungeCodecOrder = function(description) {
    if (!this.codecPreference || browser.supportsCodecPreferences()) {
        return description;
    }

    const parsedSdp = transform.parse(description.sdp);
    const mLine = parsedSdp.media.find(m => m.type === this.codecPreference.mediaType);

    if (this.codecPreference.enable) {
        SDPUtil.preferCodec(mLine, this.codecPreference.mimeType);

        // Strip the high profile H264 codecs on mobile clients for p2p connection.
        // High profile codecs give better quality at the expense of higher load which
        // we do not want on mobile clients.
        // Jicofo offers only the baseline code for the jvb connection.
        // TODO - add check for mobile browsers once js-utils provides that check.
        if (this.codecPreference.mimeType === CodecMimeType.H264 && browser.isReactNative() && this.isP2P) {
            SDPUtil.stripCodec(mLine, this.codecPreference.mimeType, true /* high profile */);
        }
    } else {
        SDPUtil.stripCodec(mLine, this.codecPreference.mimeType);
    }

    return new RTCSessionDescription({
        type: description.type,
        sdp: transform.write(parsedSdp)
    });
};

/**
 * Checks if given track belongs to this peerconnection instance.
 *
 * @param {JitsiLocalTrack|JitsiRemoteTrack} track - The track to be checked.
 * @returns {boolean}
 */
TraceablePeerConnection.prototype.containsTrack = function(track) {
    if (track.isLocal()) {
        return this.localTracks.has(track.rtcId);
    }

    const participantId = track.getParticipantId();
    const remoteTracksMap = this.remoteTracks.get(participantId);

    return Boolean(remoteTracksMap && remoteTracksMap.get(track.getType()) === track);
};

/**
 * Add {@link JitsiLocalTrack} to this TPC.
 * @param {JitsiLocalTrack} track
 * @returns {Promise<void>} - resolved when done.
 */
TraceablePeerConnection.prototype.addTrack = function(track, isInitiator = false) {
    const rtcId = track.rtcId;

    logger.info(`add ${track} to: ${this}`);

    if (this.localTracks.has(rtcId)) {

        return Promise.reject(new Error(`${track} is already in ${this}`));
    }

    this.localTracks.set(rtcId, track);
    if (browser.usesUnifiedPlan() && isInitiator) {
        this.tpcUtils.addTrack(track, isInitiator);

        return Promise.resolve();
    }

    const webrtcStream = track.getOriginalStream();

    if (webrtcStream) {
        this._addStream(webrtcStream);

    // It's not ok for a track to not have a WebRTC stream if:
    } else if (!browser.doesVideoMuteByStreamRemove()
                || track.isAudioTrack()
                || (track.isVideoTrack() && !track.isMuted())) {
        return Promise.reject(new Error(`${this} no WebRTC stream for: ${track}`));
    }

    // Muted video tracks do not have WebRTC stream
    if (browser.usesPlanB() && browser.doesVideoMuteByStreamRemove()
            && track.isVideoTrack() && track.isMuted()) {
        const ssrcInfo = this.generateNewStreamSSRCInfo(track);

        this.sdpConsistency.setPrimarySsrc(ssrcInfo.ssrcs[0]);
        const simGroup
            = ssrcInfo.groups.find(groupInfo => groupInfo.semantics === 'SIM');

        if (simGroup) {
            this.simulcast.setSsrcCache(simGroup.ssrcs);
        }
        const fidGroups
            = ssrcInfo.groups.filter(
                groupInfo => groupInfo.semantics === 'FID');

        if (fidGroups) {
            const rtxSsrcMapping = new Map();

            fidGroups.forEach(fidGroup => {
                const primarySsrc = fidGroup.ssrcs[0];
                const rtxSsrc = fidGroup.ssrcs[1];

                rtxSsrcMapping.set(primarySsrc, rtxSsrc);
            });
            this.rtxModifier.setSsrcCache(rtxSsrcMapping);
        }
    }

    let promiseChain = Promise.resolve();

    if (browser.usesUnifiedPlan() && !browser.usesSdpMungingForSimulcast()) {
        promiseChain = this.tpcUtils.setEncodings(track);
    }

    // Construct the simulcast stream constraints for the newly added track.
    if (track.isVideoTrack() && track.videoType === VideoType.CAMERA && this.isSimulcastOn()) {
        this.tpcUtils.setSimulcastStreamConstraints(track.getTrack());
    }

    return promiseChain;
};

/**
 * Adds local track as part of the unmute operation.
 * @param {JitsiLocalTrack} track the track to be added as part of the unmute
 * operation
 * @return {Promise<boolean>} Promise that resolves to true if the underlying PeerConnection's
 * state has changed and renegotiation is required, false if no renegotiation is needed or
 * Promise is rejected when something goes wrong.
 */
TraceablePeerConnection.prototype.addTrackUnmute = function(track) {
    if (browser.usesUnifiedPlan()) {
        return this.tpcUtils.addTrackUnmute(track);
    }
    if (!this._assertTrackBelongs('addTrackUnmute', track)) {
        // Abort
        return Promise.reject('Track not found on the peerconnection');
    }

    logger.info(`Adding ${track} as unmute to ${this}`);
    const webRtcStream = track.getOriginalStream();

    if (!webRtcStream) {
        logger.error(
            `Unable to add ${track} as unmute to ${this} - no WebRTC stream`);

        return Promise.reject('Stream not found');
    }
    this._addStream(webRtcStream);

    return Promise.resolve(true);
};

/**
 * Adds WebRTC media stream to the underlying PeerConnection
 * @param {MediaStream} mediaStream
 * @private
 */
TraceablePeerConnection.prototype._addStream = function(mediaStream) {
    this.peerconnection.addStream(mediaStream);
    this._addedStreams.push(mediaStream);
};

/**
 * Removes WebRTC media stream from the underlying PeerConection
 * @param {MediaStream} mediaStream
 */
TraceablePeerConnection.prototype._removeStream = function(mediaStream) {
    this.peerconnection.removeStream(mediaStream);
    this._addedStreams
        = this._addedStreams.filter(stream => stream !== mediaStream);
};

/**
 * This method when called will check if given <tt>localTrack</tt> belongs to
 * this TPC (that it has been previously added using {@link addTrack}). If the
 * track does not belong an error message will be logged.
 * @param {string} methodName the method name that will be logged in an error
 * message
 * @param {JitsiLocalTrack} localTrack
 * @return {boolean} <tt>true</tt> if given local track belongs to this TPC or
 * <tt>false</tt> otherwise.
 * @private
 */
TraceablePeerConnection.prototype._assertTrackBelongs = function(
        methodName,
        localTrack) {
    const doesBelong = this.localTracks.has(localTrack.rtcId);

    if (!doesBelong) {
        logger.error(
            `${methodName}: ${localTrack} does not belong to ${this}`);
    }

    return doesBelong;
};

/**
 * Tells if the given WebRTC <tt>MediaStream</tt> has been added to
 * the underlying WebRTC PeerConnection.
 * @param {MediaStream} mediaStream
 * @returns {boolean}
 */
TraceablePeerConnection.prototype.isMediaStreamInPc = function(mediaStream) {
    return this._addedStreams.indexOf(mediaStream) > -1;
};

/**
 * Remove local track from this TPC.
 * @param {JitsiLocalTrack} localTrack the track to be removed from this TPC.
 *
 * FIXME It should probably remove a boolean just like {@link removeTrackMute}
 *       The same applies to addTrack.
 */
TraceablePeerConnection.prototype.removeTrack = function(localTrack) {
    const webRtcStream = localTrack.getOriginalStream();

    this.trace(
        'removeStream',
        localTrack.rtcId, webRtcStream ? webRtcStream.id : undefined);

    if (!this._assertTrackBelongs('removeStream', localTrack)) {
        // Abort - nothing to be done here
        return;
    }
    this.localTracks.delete(localTrack.rtcId);
    this.localSSRCs.delete(localTrack.rtcId);

    if (webRtcStream) {
        this.peerconnection.removeStream(webRtcStream);
    }
};

/**
 * Returns the sender corresponding to the given media type.
 * @param {MEDIA_TYPE} mediaType - The media type 'audio' or 'video' to be used for the search.
 * @returns {RTPSender|undefined} - The found sender or undefined if no sender
 * was found.
 */
TraceablePeerConnection.prototype.findSenderByKind = function(mediaType) {
    return this.peerconnection.getSenders().find(s => s.track && s.track.kind === mediaType);
};

/**
 * Returns the receiver corresponding to the given MediaStreamTrack.
 *
 * @param {MediaSreamTrack} track - The media stream track used for the search.
 * @returns {RTCRtpReceiver|undefined} - The found receiver or undefined if no receiver
 * was found.
 */
TraceablePeerConnection.prototype.findReceiverForTrack = function(track) {
    return this.peerconnection.getReceivers().find(r => r.track === track);
};

/**
 * Returns the sender corresponding to the given MediaStreamTrack.
 *
 * @param {MediaSreamTrack} track - The media stream track used for the search.
 * @returns {RTCRtpSender|undefined} - The found sender or undefined if no sender
 * was found.
 */
TraceablePeerConnection.prototype.findSenderForTrack = function(track) {
    return this.peerconnection.getSenders().find(s => s.track === track);
};

/**
 * Replaces <tt>oldTrack</tt> with <tt>newTrack</tt> from the peer connection.
 * Either <tt>oldTrack</tt> or <tt>newTrack</tt> can be null; replacing a valid
 * <tt>oldTrack</tt> with a null <tt>newTrack</tt> effectively just removes
 * <tt>oldTrack</tt>
 *
 * @param {JitsiLocalTrack|null} oldTrack - The current track in use to be
 * replaced
 * @param {JitsiLocalTrack|null} newTrack - The new track to use
 * @returns {Promise<boolean>} - If the promise resolves with true,
 * renegotiation will be needed. Otherwise no renegotiation is needed.
 */
TraceablePeerConnection.prototype.replaceTrack = function(oldTrack, newTrack) {
    if (browser.usesUnifiedPlan()) {
        return this.tpcUtils.replaceTrack(oldTrack, newTrack)

            // renegotiate when SDP is used for simulcast munging
            .then(() => this.isSimulcastOn() && browser.usesSdpMungingForSimulcast());
    }

    let promiseChain = Promise.resolve();

    if (oldTrack) {
        this.removeTrack(oldTrack);
    }
    if (newTrack) {
        promiseChain = this.addTrack(newTrack);
    }

    return promiseChain.then(() => true);
};

/**
 * Removes local track as part of the mute operation.
 * @param {JitsiLocalTrack} localTrack the local track to be remove as part of
 * the mute operation.
 * @return {Promise<boolean>} Promise that resolves to true if the underlying PeerConnection's
 * state has changed and renegotiation is required, false if no renegotiation is needed or
 * Promise is rejected when something goes wrong.
 */
TraceablePeerConnection.prototype.removeTrackMute = function(localTrack) {
    if (browser.usesUnifiedPlan()) {
        return this.tpcUtils.removeTrackMute(localTrack);
    }
    const webRtcStream = localTrack.getOriginalStream();

    this.trace(
        'removeStreamMute',
        localTrack.rtcId, webRtcStream ? webRtcStream.id : null);

    if (!this._assertTrackBelongs('removeStreamMute', localTrack)) {
        // Abort - nothing to be done here
        return Promise.reject('Track not found in the peerconnection');
    }
    if (webRtcStream) {
        logger.info(
            `Removing ${localTrack} as mute from ${this}`);
        this._removeStream(webRtcStream);

        return Promise.resolve(true);
    }

    logger.error(`removeStreamMute - no WebRTC stream for ${localTrack}`);

    return Promise.reject('Stream not found');
};

TraceablePeerConnection.prototype.createDataChannel = function(label, opts) {
    this.trace('createDataChannel', label, opts);

    return this.peerconnection.createDataChannel(label, opts);
};

/**
 * Ensures that the simulcast ssrc-group appears after any other ssrc-groups
 * in the SDP so that simulcast is properly activated.
 *
 * @param {Object} localSdp the WebRTC session description instance for
 * the local description.
 * @private
 */
TraceablePeerConnection.prototype._ensureSimulcastGroupIsLast = function(
        localSdp) {
    let sdpStr = localSdp.sdp;

    const videoStartIndex = sdpStr.indexOf('m=video');
    const simStartIndex = sdpStr.indexOf('a=ssrc-group:SIM', videoStartIndex);
    let otherStartIndex = sdpStr.lastIndexOf('a=ssrc-group');

    if (simStartIndex === -1
        || otherStartIndex === -1
        || otherStartIndex === simStartIndex) {
        return localSdp;
    }

    const simEndIndex = sdpStr.indexOf('\r\n', simStartIndex);
    const simStr = sdpStr.substring(simStartIndex, simEndIndex + 2);

    sdpStr = sdpStr.replace(simStr, '');
    otherStartIndex = sdpStr.lastIndexOf('a=ssrc-group');
    const otherEndIndex = sdpStr.indexOf('\r\n', otherStartIndex);
    const sdpHead = sdpStr.slice(0, otherEndIndex);
    const simStrTrimmed = simStr.trim();
    const sdpTail = sdpStr.slice(otherEndIndex);

    sdpStr = `${sdpHead}\r\n${simStrTrimmed}${sdpTail}`;

    return new RTCSessionDescription({
        type: localSdp.type,
        sdp: sdpStr
    });
};

/**
 * Will adjust audio and video media direction in the given SDP object to
 * reflect the current status of the {@link audioTransferActive} and
 * {@link videoTransferActive} flags.
 * @param {Object} localDescription the WebRTC session description instance for
 * the local description.
 * @private
 */
TraceablePeerConnection.prototype._adjustLocalMediaDirection = function(
        localDescription) {
    const transformer = new SdpTransformWrap(localDescription.sdp);
    let modifiedDirection = false;
    const audioMedia = transformer.selectMedia('audio');

    if (audioMedia) {
        const desiredAudioDirection
            = this._getDesiredMediaDirection(MediaType.AUDIO);

        if (audioMedia.direction !== desiredAudioDirection) {
            audioMedia.direction = desiredAudioDirection;
            logger.info(
                `Adjusted local audio direction to ${desiredAudioDirection}`);
            modifiedDirection = true;
        }
    } else {
        logger.warn('No "audio" media found int the local description');
    }

    const videoMedia = transformer.selectMedia('video');

    if (videoMedia) {
        const desiredVideoDirection
            = this._getDesiredMediaDirection(MediaType.VIDEO);

        if (videoMedia.direction !== desiredVideoDirection) {
            videoMedia.direction = desiredVideoDirection;
            logger.info(
                `Adjusted local video direction to ${desiredVideoDirection}`);
            modifiedDirection = true;
        }
    } else {
        logger.warn('No "video" media found in the local description');
    }

    if (modifiedDirection) {
        return new RTCSessionDescription({
            type: localDescription.type,
            sdp: transformer.toRawSDP()
        });
    }

    return localDescription;
};

TraceablePeerConnection.prototype.setLocalDescription = function(description) {
    let localSdp = description;

    this.trace('setLocalDescription::preTransform', dumpSDP(localSdp));

<<<<<<< HEAD
    // @TODO: Debugging SDP, please let it here until safari working
    // console.log(localSdp.sdp, 'setLocalDescription::preTransform');

    if (this.options.disableH264 || this.options.preferH264) {
        const parsedSdp = transform.parse(localSdp.sdp);
        const videoMLine = parsedSdp.media.find(m => m.type === 'video');

        if (this.options.disableH264) {
            SDPUtil.stripVideoCodec(videoMLine, 'h264');
        } else {
            SDPUtil.preferVideoCodec(videoMLine, 'h264');
        }

        localSdp = new RTCSessionDescription({
            type: localSdp.type,
            sdp: transform.write(parsedSdp)
        });

        this.trace('setLocalDescription::postTransform (H264)',
            dumpSDP(localSdp));

        // @TODO: Debugging SDP, please let it here until safari working
        // console.log(localSdp.sdp, 'setLocalDescription::postTransform (H264)');
    }
=======
    // Munge the order of the codecs based on the preferences set through config.js
    localSdp = this._mungeCodecOrder(localSdp);
>>>>>>> ca6b08a7

    if (browser.usesPlanB()) {
        localSdp = this._adjustLocalMediaDirection(localSdp);
        localSdp = this._ensureSimulcastGroupIsLast(localSdp);
    } else {

        // if we're using unified plan, transform to it first.
        localSdp = this.interop.toUnifiedPlan(localSdp);
        this.trace(
            'setLocalDescription::postTransform (Unified Plan)',
            dumpSDP(localSdp));

        // @TODO: Debugging SDP, please let it here until safari working
        // console.log(localSdp.sdp, 'setLocalDescription::postTransform (Unified Plan)');
    }

    return new Promise((resolve, reject) => {
        this.peerconnection.setLocalDescription(localSdp)
            .then(() => {
                this.trace('setLocalDescription::OnSuccess');

                // @TODO: Debugging SDP, please let it here until safari working
                // console.log(localSdp.sdp, 'setLocalDescription::OnSuccess');
                const localUfrag = SDPUtil.getUfrag(localSdp.sdp);

                if (localUfrag !== this.localUfrag) {
                    this.localUfrag = localUfrag;
                    this.eventEmitter.emit(
                        RTCEvents.LOCAL_UFRAG_CHANGED, this, localUfrag);
                }
                resolve();
            }, err => {
                this.trace('setLocalDescription::OnFailure', err);
                this.eventEmitter.emit(
                    RTCEvents.SET_LOCAL_DESCRIPTION_FAILED,
                    err, this);
                reject(err);
            });
    });
};

/**
 * Enables/disables audio media transmission on this peer connection. When
 * disabled the SDP audio media direction in the local SDP will be adjusted to
 * 'inactive' which means that no data will be sent nor accepted, but
 * the connection should be kept alive.
 * @param {boolean} active <tt>true</tt> to enable audio media transmission or
 * <tt>false</tt> to disable. If the value is not a boolean the call will have
 * no effect.
 * @return {boolean} <tt>true</tt> if the value has changed and sRD/sLD cycle
 * needs to be executed in order for the changes to take effect or
 * <tt>false</tt> if the given value was the same as the previous one.
 * @public
 */
TraceablePeerConnection.prototype.setAudioTransferActive = function(active) {
    logger.debug(`${this} audio transfer active: ${active}`);
    const changed = this.audioTransferActive !== active;

    this.audioTransferActive = active;

    if (browser.usesUnifiedPlan()) {
        this.tpcUtils.setAudioTransferActive(active);

        // false means no renegotiation up the chain which is not needed in the Unified mode
        return false;
    }

    return changed;
};

/**
 * Sets the degradation preference on the video sender. This setting determines if
 * resolution or framerate will be preferred when bandwidth or cpu is constrained.
 * Sets it to 'maintain-framerate' when a camera track is added to the pc, sets it
 * to 'maintain-resolution' when a desktop track is being shared instead.
 * @returns {Promise<void>}
 */
TraceablePeerConnection.prototype.setSenderVideoDegradationPreference = function() {
    if (!this.peerconnection.getSenders) {
        logger.debug('Browser does not support RTCRtpSender');

        return Promise.resolve();
    }
    const localVideoTrack = this.getLocalVideoTrack();
    const videoSender = this.findSenderByKind(MediaType.VIDEO);

    if (!videoSender) {
        return Promise.resolve();
    }
    const parameters = videoSender.getParameters();

    if (!parameters.encodings || !parameters.encodings.length) {
        return Promise.resolve();
    }
    for (const encoding in parameters.encodings) {
        if (parameters.encodings.hasOwnProperty(encoding)) {
            const preference = localVideoTrack.videoType === VideoType.CAMERA
                ? DEGRADATION_PREFERENCE_CAMERA
                : DEGRADATION_PREFERENCE_DESKTOP;

            logger.info(`Setting video sender degradation preference on ${this} to ${preference}`);
            parameters.encodings[encoding].degradationPreference = preference;
        }
    }

    return videoSender.setParameters(parameters);
};

/**
 * Sets the max bitrate on the RTCRtpSender so that the
 * bitrate of the enocder doesn't exceed the configured value.
 * This is needed for the desktop share until spec-complaint
 * simulcast is implemented.
 * @param {JitsiLocalTrack} localTrack - the local track whose
 * max bitrate is to be configured.
 * @returns {Promise<void>}
 */
TraceablePeerConnection.prototype.setMaxBitRate = function(localTrack = null) {
    if (!localTrack) {
        // eslint-disable-next-line no-param-reassign
        localTrack = this.getLocalVideoTrack();

        if (!localTrack) {
            return Promise.resolve();
        }
    }
    const trackId = localTrack.track.id;
    const videoType = localTrack.videoType;

    // Apply the maxbitrates on the video track when one of the conditions is met.
    // 1. Max. bitrates for video are specified through videoQuality settings in config.js
    // 2. Track is a desktop track and bitrate is capped using capScreenshareBitrate option in plan-b mode.
    // 3. The client is running in Unified plan mode.
    if (!((this.options.videoQuality && this.options.videoQuality.maxBitratesVideo)
        || (browser.usesPlanB() && this.options.capScreenshareBitrate && videoType === VideoType.DESKTOP))
        || browser.usesUnifiedPlan()) {
        return Promise.resolve();
    }

    if (!this.peerconnection.getSenders) {
        logger.debug('Browser doesn\'t support RTCRtpSender');

        return Promise.resolve();
    }
    const presenterEnabled = localTrack._originalStream
        && localTrack._originalStream.id !== localTrack.getStreamId();

    const setSenderParamPromises = [];

    this.peerconnection.getSenders()
        .filter(s => s.track && s.track.id === trackId)
        .forEach(sender => {
            try {
                const parameters = sender.getParameters();

                if (!parameters.encodings || !parameters.encodings.length) {
                    return;
                }
                logger.debug('Setting max bitrate on video stream');
                for (const encoding in parameters.encodings) {
                    if (parameters.encodings.hasOwnProperty(encoding)) {
                        // On chromium, set a max bitrate of 500 Kbps for screenshare when
                        // capScreenshareBitrate is enabled through config.js and presenter
                        // is not turned on.
                        parameters.encodings[encoding].maxBitrate
                            = browser.usesPlanB() && videoType === VideoType.DESKTOP
                                ? presenterEnabled ? HD_BITRATE : DESKSTOP_SHARE_RATE

                                // In unified plan, simulcast for SS is on by default.
                                // When simulcast is disabled through a config.js option,
                                // we cap the bitrate on desktop and camera tracks to 2500 Kbps.
                                : this.isSimulcastOn()
                                    ? this.tpcUtils.simulcastEncodings[encoding].maxBitrate
                                    : HD_BITRATE;
                    }
                }
                setSenderParamPromises.push(sender.setParameters(parameters));
            } catch (err) {
                logger.error('Browser does not support getParameters/setParamters '
                    + 'or setting max bitrate on the encodings: ', err);
            }
        });

    return Promise.all(setSenderParamPromises)
        .then(() => Promise.resolve());
};

TraceablePeerConnection.prototype.setRemoteDescription = function(description) {
    this.trace('setRemoteDescription::preTransform', dumpSDP(description));

<<<<<<< HEAD
    // @TODO: Debugging SDP, please let it here until safari working
    // console.log(description.sdp, 'setRemoteDescription::preTransform');
=======
    // Munge the order of the codecs based on the preferences set through config.js
    // eslint-disable-next-line no-param-reassign
    description = this._mungeCodecOrder(description);
>>>>>>> ca6b08a7

    if (browser.usesPlanB()) {
        // TODO the focus should squeze or explode the remote simulcast
        if (this.isSimulcastOn()) {
            // eslint-disable-next-line no-param-reassign
            description = this.simulcast.mungeRemoteDescription(description);
            this.trace(
                'setRemoteDescription::postTransform (simulcast)',
                dumpSDP(description));
        }

        // eslint-disable-next-line no-param-reassign
        description = normalizePlanB(description);
    } else {
        const currentDescription = this.peerconnection.remoteDescription;

        // eslint-disable-next-line no-param-reassign
        description = this.interop.toUnifiedPlan(description, currentDescription);
        this.trace(
            'setRemoteDescription::postTransform (Unified)',
            dumpSDP(description));

        // @TODO: Debugging SDP, please let it here until safari working
        // console.log(description.sdp, 'setRemoteDescription::postTransform (Unified)');
        // if (Boolean(currentDescription) && Boolean(currentDescription.sdp)) {
        //     console.log(currentDescription.sdp, 'setRemoteDescription::postTransform (Unified)(Current)');
        //     console.log(currentDescription.type, 'setRemoteDescription::postTransform (Unified)(Current)');
        // } else {
        //     console.log(currentDescription, 'setRemoteDescription::postTransform (Unified)(Current)');
        // }

        if (this.isSimulcastOn()) {
            // eslint-disable-next-line no-param-reassign
            description = this.simulcast.mungeRemoteDescription(description);

            // eslint-disable-next-line no-param-reassign
            description = this.tpcUtils.insertUnifiedPlanSimulcastReceive(description);
            this.trace(
                'setRemoteDescription::postTransform (sim receive)',
                dumpSDP(description));

            // @TODO: Debugging SDP, please let it here until safari working
            // console.log(description.sdp, 'setRemoteDescription::postTransform (sim receive)');
            // eslint-disable-next-line no-param-reassign
            description = this.tpcUtils.ensureCorrectOrderOfSsrcs(description);
        }
    }

    return new Promise((resolve, reject) => {
        this.peerconnection.setRemoteDescription(description)
            .then(() => {
                this.trace('setRemoteDescription::OnSuccess');

                // @TODO: Debugging SDP, please let it here until safari working
                // console.log(description.sdp, 'setRemoteDescription::OnSuccess');
                const remoteUfrag = SDPUtil.getUfrag(description.sdp);

                if (remoteUfrag !== this.remoteUfrag) {
                    this.remoteUfrag = remoteUfrag;
                    this.eventEmitter.emit(
                        RTCEvents.REMOTE_UFRAG_CHANGED, this, remoteUfrag);
                }
                resolve();
            }, err => {
                this.trace('setRemoteDescriptionOnFailure', err);
                this.eventEmitter.emit(
                    RTCEvents.SET_REMOTE_DESCRIPTION_FAILED,
                    err,
                    this);
                reject(err);
            });
    });
};

/**
 * Changes the resolution of the video stream that is sent to the peer based on
 * the user preferred value. If simulcast is enabled on the peerconection, all the
 * simulcast encodings that have a resolution height lower or equal to the value
 * provided will remain active. For the non-simulcast case, video constraint is
 * applied on the track.
 * @param {number} frameHeight - The user preferred max frame height.
 * @returns {Promise} promise that will be resolved when the operation is
 * successful and rejected otherwise.
 */
TraceablePeerConnection.prototype.setSenderVideoConstraint = function(frameHeight = null) {
    // XXX: This is not yet supported on mobile.
    if (browser.isReactNative()) {
        return Promise.resolve();
    }

    const newHeight = frameHeight || this.senderVideoMaxHeight;

    this.senderVideoMaxHeight = newHeight;
    if (!newHeight) {
        return Promise.resolve();
    }
    const localVideoTrack = this.getLocalVideoTrack();

    if (!localVideoTrack || localVideoTrack.isMuted() || localVideoTrack.videoType !== VideoType.CAMERA) {
        return Promise.resolve();
    }
    const videoSender = this.findSenderByKind(MediaType.VIDEO);

    if (!videoSender) {
        return Promise.reject(new Error('RTCRtpSender not found for local video'));
    }
    const parameters = videoSender.getParameters();

    if (!parameters || !parameters.encodings || !parameters.encodings.length) {
        return Promise.reject(new Error('RTCRtpSendParameters not found for local video track'));
    }
    logger.info(`Setting max height of ${newHeight} on local video`);

    if (this.isSimulcastOn()) {
        // Determine the encodings that need to stay enabled based on the
        // new frameHeight provided.
        const encodingsEnabledState = this.tpcUtils.simulcastStreamConstraints
            .map(constraint => constraint.height <= newHeight);

        for (const encoding in parameters.encodings) {
            if (parameters.encodings.hasOwnProperty(encoding)) {
                parameters.encodings[encoding].active = encodingsEnabledState[encoding];
            }
        }
    } else if (localVideoTrack.resolution > newHeight) {
        parameters.encodings[0].scaleResolutionDownBy = Math.floor(localVideoTrack.resolution / newHeight);
    }

    return videoSender.setParameters(parameters).then(() => {
        localVideoTrack.maxEnabledResolution = newHeight;
        this.eventEmitter.emit(RTCEvents.LOCAL_TRACK_MAX_ENABLED_RESOLUTION_CHANGED, localVideoTrack);
    });
};

/**
 * Enables/disables video media transmission on this peer connection. When
 * disabled the SDP video media direction in the local SDP will be adjusted to
 * 'inactive' which means that no data will be sent nor accepted, but
 * the connection should be kept alive.
 * @param {boolean} active <tt>true</tt> to enable video media transmission or
 * <tt>false</tt> to disable. If the value is not a boolean the call will have
 * no effect.
 * @return {boolean} <tt>true</tt> if the value has changed and sRD/sLD cycle
 * needs to be executed in order for the changes to take effect or
 * <tt>false</tt> if the given value was the same as the previous one.
 * @public
 */
TraceablePeerConnection.prototype.setVideoTransferActive = function(active) {
    logger.debug(`${this} video transfer active: ${active}`);
    const changed = this.videoTransferActive !== active;

    this.videoTransferActive = active;

    if (browser.usesUnifiedPlan()) {
        this.tpcUtils.setVideoTransferActive(active);

        // false means no renegotiation up the chain which is not needed in the Unified mode
        return false;
    }

    return changed;
};

/**
 * Sends DTMF tones if possible.
 *
 * @param {string} tones - The DTMF tones string as defined by {@code RTCDTMFSender.insertDTMF}, 'tones' argument.
 * @param {number} duration - The amount of time in milliseconds that each DTMF should last. It's 200ms by default.
 * @param {number} interToneGap - The length of time in miliseconds to wait between tones. It's 200ms by default.
 *
 * @returns {void}
 */
TraceablePeerConnection.prototype.sendTones = function(tones, duration = 200, interToneGap = 200) {
    if (!this._dtmfSender) {
        if (this.peerconnection.getSenders) {
            const rtpSender = this.peerconnection.getSenders().find(s => s.dtmf);

            this._dtmfSender = rtpSender && rtpSender.dtmf;
            this._dtmfSender && logger.info(`${this} initialized DTMFSender using getSenders`);
        }

        if (!this._dtmfSender) {
            const localAudioTrack = Array.from(this.localTracks.values()).find(t => t.isAudioTrack());

            if (this.peerconnection.createDTMFSender && localAudioTrack) {
                this._dtmfSender = this.peerconnection.createDTMFSender(localAudioTrack.getTrack());
            }
            this._dtmfSender && logger.info(`${this} initialized DTMFSender using deprecated createDTMFSender`);
        }

        if (this._dtmfSender) {
            this._dtmfSender.ontonechange = this._onToneChange.bind(this);
        }
    }

    if (this._dtmfSender) {
        if (this._dtmfSender.toneBuffer) {
            this._dtmfTonesQueue.push({
                tones,
                duration,
                interToneGap
            });

            return;
        }

        this._dtmfSender.insertDTMF(tones, duration, interToneGap);
    } else {
        logger.warn(`${this} sendTones - failed to select DTMFSender`);
    }
};

/**
 * Callback ivoked by {@code this._dtmfSender} when it has finished playing
 * a single tone.
 *
 * @param {Object} event - The tonechange event which indicates what characters
 * are left to be played for the current tone.
 * @private
 * @returns {void}
 */
TraceablePeerConnection.prototype._onToneChange = function(event) {
    // An empty event.tone indicates the current tones have finished playing.
    // Automatically start playing any queued tones on finish.
    if (this._dtmfSender && event.tone === '' && this._dtmfTonesQueue.length) {
        const { tones, duration, interToneGap } = this._dtmfTonesQueue.shift();

        this._dtmfSender.insertDTMF(tones, duration, interToneGap);
    }
};

/**
 * Makes the underlying TraceablePeerConnection generate new SSRC for
 * the recvonly video stream.
 */
TraceablePeerConnection.prototype.generateRecvonlySsrc = function() {
    const newSSRC = SDPUtil.generateSsrc();

    logger.info(`${this} generated new recvonly SSRC: ${newSSRC}`);
    this.sdpConsistency.setPrimarySsrc(newSSRC);
};

/**
 * Makes the underlying TraceablePeerConnection forget the current primary video
 * SSRC.
 */
TraceablePeerConnection.prototype.clearRecvonlySsrc = function() {
    logger.info('Clearing primary video SSRC!');
    this.sdpConsistency.clearVideoSsrcCache();
};

/**
 * Closes underlying WebRTC PeerConnection instance and removes all remote
 * tracks by emitting {@link RTCEvents.REMOTE_TRACK_REMOVED} for each one of
 * them.
 */
TraceablePeerConnection.prototype.close = function() {
    this.trace('stop');

    // Off SignalingEvents
    this.signalingLayer.off(
        SignalingEvents.PEER_MUTED_CHANGED, this._peerMutedChanged);
    this.signalingLayer.off(
        SignalingEvents.PEER_VIDEO_TYPE_CHANGED, this._peerVideoTypeChanged);

    for (const peerTracks of this.remoteTracks.values()) {
        for (const remoteTrack of peerTracks.values()) {
            this._removeRemoteTrack(remoteTrack);
        }
    }
    this.remoteTracks.clear();

    this._addedStreams = [];

    this._dtmfSender = null;
    this._dtmfTonesQueue = [];

    if (!this.rtc._removePeerConnection(this)) {
        logger.error('RTC._removePeerConnection returned false');
    }
    if (this.statsinterval !== null) {
        window.clearInterval(this.statsinterval);
        this.statsinterval = null;
    }
    logger.info(`Closing ${this}...`);
    this.peerconnection.close();
};

/**
 * Modifies the values of the setup attributes (defined by
 * {@link http://tools.ietf.org/html/rfc4145#section-4}) of a specific SDP
 * answer in order to overcome a delay of 1 second in the connection
 * establishment between some devices and Videobridge.
 *
 * @param {SDP} offer - the SDP offer to which the specified SDP answer is
 * being prepared to respond
 * @param {SDP} answer - the SDP to modify
 * @private
 */
const _fixAnswerRFC4145Setup = function(offer, answer) {
    if (!(browser.isChromiumBased() || browser.isReactNative())) {
        // It looks like Firefox doesn't agree with the fix (at least in its
        // current implementation) because it effectively remains active even
        // after we tell it to become passive. Apart from Firefox which I tested
        // after the fix was deployed, I tested Chrome only. In order to prevent
        // issues with other browsers, limit the fix to known devices for the
        // time being.
        return;
    }

    // XXX Videobridge is the (SDP) offerer and WebRTC (e.g. Chrome) is the
    // answerer (as orchestrated by Jicofo). In accord with
    // http://tools.ietf.org/html/rfc5245#section-5.2 and because both peers
    // are ICE FULL agents, Videobridge will take on the controlling role and
    // WebRTC will take on the controlled role. In accord with
    // https://tools.ietf.org/html/rfc5763#section-5, Videobridge will use the
    // setup attribute value of setup:actpass and WebRTC will be allowed to
    // choose either the setup attribute value of setup:active or
    // setup:passive. Chrome will by default choose setup:active because it is
    // RECOMMENDED by the respective RFC since setup:passive adds additional
    // latency. The case of setup:active allows WebRTC to send a DTLS
    // ClientHello as soon as an ICE connectivity check of its succeeds.
    // Unfortunately, Videobridge will be unable to respond immediately because
    // may not have WebRTC's answer or may have not completed the ICE
    // connectivity establishment. Even more unfortunate is that in the
    // described scenario Chrome's DTLS implementation will insist on
    // retransmitting its ClientHello after a second (the time is in accord
    // with the respective RFC) and will thus cause the whole connection
    // establishment to exceed at least 1 second. To work around Chrome's
    // idiosyncracy, don't allow it to send a ClientHello i.e. change its
    // default choice of setup:active to setup:passive.
    if (offer && answer
            && offer.media && answer.media
            && offer.media.length === answer.media.length) {
        answer.media.forEach((a, i) => {
            if (SDPUtil.findLine(
                    offer.media[i],
                    'a=setup:actpass',
                    offer.session)) {
                answer.media[i]
                    = a.replace(/a=setup:active/g, 'a=setup:passive');
            }
        });
        answer.raw = answer.session + answer.media.join('');
    }
};

TraceablePeerConnection.prototype.createAnswer = function(constraints) {
    return this._createOfferOrAnswer(false /* answer */, constraints);
};

TraceablePeerConnection.prototype.createOffer = function(constraints) {
    return this._createOfferOrAnswer(true /* offer */, constraints);
};

/**
 * Checks if a camera track has been added to the peerconnection
 * @param {TraceablePeerConnection} peerConnection
 * @return {boolean} <tt>true</tt> if the peerconnection has
 * a camera track for its video source <tt>false</tt> otherwise.
 */
function hasCameraTrack(peerConnection) {
    return peerConnection.getLocalTracks()
        .some(t => t.videoType === 'camera');
}

TraceablePeerConnection.prototype._createOfferOrAnswer = function(
        isOffer,
        constraints) {
    const logName = isOffer ? 'Offer' : 'Answer';

    this.trace(`create${logName}`, JSON.stringify(constraints, null, ' '));

    const handleSuccess = (resultSdp, resolveFn, rejectFn) => {
        try {
            this.trace(
                `create${logName}OnSuccess::preTransform`, dumpSDP(resultSdp));

            if (browser.usesPlanB()) {
                // If there are no local video tracks, then a "recvonly"
                // SSRC needs to be generated
                if (!this.hasAnyTracksOfType(MediaType.VIDEO)
                    && !this.sdpConsistency.hasPrimarySsrcCached()) {
                    this.generateRecvonlySsrc();
                }

                // eslint-disable-next-line no-param-reassign
                resultSdp = new RTCSessionDescription({
                    type: resultSdp.type,
                    sdp: this.sdpConsistency.makeVideoPrimarySsrcsConsistent(
                        resultSdp.sdp)
                });

                this.trace(
                    `create${logName}OnSuccess::postTransform `
                         + '(make primary audio/video ssrcs consistent)',
                    dumpSDP(resultSdp));
            }

            // configure simulcast for camera tracks always and for
            // desktop tracks only when the testing flag for maxbitrates
            // in config.js is disabled.
            if (this.isSimulcastOn() && browser.usesSdpMungingForSimulcast()
                && (!this.options.capScreenshareBitrate
                || (this.options.capScreenshareBitrate && hasCameraTrack(this)))) {
                // eslint-disable-next-line no-param-reassign
                resultSdp = this.simulcast.mungeLocalDescription(resultSdp);
                this.trace(
                    `create${logName}`
                        + 'OnSuccess::postTransform (simulcast)',
                    dumpSDP(resultSdp));
            }

            if (!this.options.disableRtx && browser.usesSdpMungingForSimulcast()) {
                // eslint-disable-next-line no-param-reassign
                resultSdp = new RTCSessionDescription({
                    type: resultSdp.type,
                    sdp: this.rtxModifier.modifyRtxSsrcs(resultSdp.sdp)
                });

                this.trace(
                    `create${logName}`
                         + 'OnSuccess::postTransform (rtx modifier)',
                    dumpSDP(resultSdp));
            }

            // Fix the setup attribute (see _fixAnswerRFC4145Setup for
            //  details)
            if (!isOffer) {
                const remoteDescription
                    = new SDP(this.remoteDescription.sdp);
                const localDescription = new SDP(resultSdp.sdp);

                _fixAnswerRFC4145Setup(remoteDescription, localDescription);

                // eslint-disable-next-line no-param-reassign
                resultSdp = new RTCSessionDescription({
                    type: resultSdp.type,
                    sdp: localDescription.raw
                });
            }

            const ssrcMap = extractSSRCMap(resultSdp);

            logger.debug('Got local SSRCs MAP: ', ssrcMap);
            this._processLocalSSRCsMap(ssrcMap);

            resolveFn(resultSdp);
        } catch (e) {
            this.trace(`create${logName}OnError`, e);
            this.trace(`create${logName}OnError`, dumpSDP(resultSdp));
            logger.error(`create${logName}OnError`, e, dumpSDP(resultSdp));

            rejectFn(e);
        }
    };

    const handleFailure = (err, rejectFn) => {
        this.trace(`create${logName}OnFailure`, err);
        const eventType
            = isOffer
                ? RTCEvents.CREATE_OFFER_FAILED
                : RTCEvents.CREATE_ANSWER_FAILED;

        this.eventEmitter.emit(eventType, err, this);

        rejectFn(err);
    };

    return new Promise((resolve, reject) => {
        let oaPromise;

        if (isOffer) {
            oaPromise = this.peerconnection.createOffer(constraints);
        } else {
            oaPromise = this.peerconnection.createAnswer(constraints);
        }

        oaPromise
            .then(
                sdp => handleSuccess(sdp, resolve, reject),
                error => handleFailure(error, reject));
    });
};

/**
 * Extract primary SSRC from given {@link TrackSSRCInfo} object.
 * @param {TrackSSRCInfo} ssrcObj
 * @return {number|null} the primary SSRC or <tt>null</tt>
 */
TraceablePeerConnection.prototype._extractPrimarySSRC = function(ssrcObj) {
    if (ssrcObj && ssrcObj.groups && ssrcObj.groups.length) {
        return ssrcObj.groups[0].ssrcs[0];
    } else if (ssrcObj && ssrcObj.ssrcs && ssrcObj.ssrcs.length) {
        return ssrcObj.ssrcs[0];
    }

    return null;
};

/**
 * Goes over the SSRC map extracted from the latest local description and tries
 * to match them with the local tracks (by MSID). Will update the values
 * currently stored in the {@link TraceablePeerConnection.localSSRCs} map.
 * @param {Map<string,TrackSSRCInfo>} ssrcMap
 * @private
 */
TraceablePeerConnection.prototype._processLocalSSRCsMap = function(ssrcMap) {
    for (const track of this.localTracks.values()) {
        const trackMSID = track.storedMSID;

        if (ssrcMap.has(trackMSID)) {
            const newSSRC = ssrcMap.get(trackMSID);

            if (!newSSRC) {
                logger.error(`No SSRC found for: ${trackMSID} in ${this}`);

                return;
            }
            const oldSSRC = this.localSSRCs.get(track.rtcId);
            const newSSRCNum = this._extractPrimarySSRC(newSSRC);
            const oldSSRCNum = this._extractPrimarySSRC(oldSSRC);

            // eslint-disable-next-line no-negated-condition
            if (newSSRCNum !== oldSSRCNum) {
                if (oldSSRCNum === null) {
                    logger.info(
                        `Storing new local SSRC for ${track} in ${this}`,
                        newSSRC);
                } else {
                    logger.error(
                        `Overwriting SSRC for ${track} ${trackMSID} in ${this
                        } with: `, newSSRC);
                }
                this.localSSRCs.set(track.rtcId, newSSRC);

                this.eventEmitter.emit(
                    RTCEvents.LOCAL_TRACK_SSRC_UPDATED, track, newSSRCNum);
            } else {
                logger.debug(
                    `The local SSRC(${newSSRCNum}) for ${track} ${trackMSID}`
                     + `is still up to date in ${this}`);
            }
        } else if (!track.isVideoTrack() && !track.isMuted()) {
            // It is normal to find no SSRCs for a muted video track in
            // the local SDP as the recv-only SSRC is no longer munged in.
            // So log the warning only if it's not a muted video track.
            logger.warn(`No SSRCs found in the local SDP for ${track} MSID: ${trackMSID} in ${this}`);
        }
    }
};

TraceablePeerConnection.prototype.addIceCandidate = function(candidate) {
    this.trace('addIceCandidate', JSON.stringify({
        candidate: candidate.candidate,
        sdpMid: candidate.sdpMid,
        sdpMLineIndex: candidate.sdpMLineIndex,
        usernameFragment: candidate.usernameFragment
    }, null, ' '));

    return this.peerconnection.addIceCandidate(candidate);
};

/**
 * Obtains call-related stats from the peer connection.
 *
 * @param {Function} callback - The function to invoke after successfully
 * obtaining stats.
 * @param {Function} errback - The function to invoke after failing to obtain
 * stats.
 * @returns {void}
 */
TraceablePeerConnection.prototype.getStats = function(callback, errback) {
    // TODO (brian): After moving all browsers to adapter, check if adapter is
    // accounting for different getStats apis, making the browser-checking-if
    // unnecessary.
    if (browser.isSafari() || browser.isFirefox() || browser.isReactNative()) {
        // uses the new Promise based getStats
        this.peerconnection.getStats()
            .then(callback)
            .catch(errback || (() => {

                // Making sure that getStats won't fail if error callback is
                // not passed.
            }));
    } else {
        this.peerconnection.getStats(callback);
    }
};

/**
 * Generates and stores new SSRC info object for given local track.
 * The method should be called only for a video track being added to this TPC
 * in the muted state (given that the current browser uses this strategy).
 * @param {JitsiLocalTrack} track
 * @return {TPCSSRCInfo}
 */
TraceablePeerConnection.prototype.generateNewStreamSSRCInfo = function(track) {
    const rtcId = track.rtcId;
    let ssrcInfo = this._getSSRC(rtcId);

    if (ssrcInfo) {
        logger.error(`Will overwrite local SSRCs for track ID: ${rtcId}`);
    }

    // configure simulcast for camera tracks always and for
    // desktop tracks only when the testing flag for maxbitrates
    // in config.js is disabled.
    if (this.isSimulcastOn()
        && (!this.options.capScreenshareBitrate
        || (this.options.capScreenshareBitrate && hasCameraTrack(this)))) {
        ssrcInfo = {
            ssrcs: [],
            groups: []
        };
        for (let i = 0; i < SIM_LAYER_RIDS.length; i++) {
            ssrcInfo.ssrcs.push(SDPUtil.generateSsrc());
        }
        ssrcInfo.groups.push({
            ssrcs: ssrcInfo.ssrcs.slice(),
            semantics: 'SIM'
        });
    } else {
        ssrcInfo = {
            ssrcs: [ SDPUtil.generateSsrc() ],
            groups: []
        };
    }
    if (!this.options.disableRtx) {
        // Specifically use a for loop here because we'll
        //  be adding to the list we're iterating over, so we
        //  only want to iterate through the items originally
        //  on the list
        const currNumSsrcs = ssrcInfo.ssrcs.length;

        for (let i = 0; i < currNumSsrcs; ++i) {
            const primarySsrc = ssrcInfo.ssrcs[i];
            const rtxSsrc = SDPUtil.generateSsrc();

            ssrcInfo.ssrcs.push(rtxSsrc);
            ssrcInfo.groups.push({
                ssrcs: [ primarySsrc, rtxSsrc ],
                semantics: 'FID'
            });
        }
    }
    ssrcInfo.msid = track.storedMSID;
    this.localSSRCs.set(rtcId, ssrcInfo);

    return ssrcInfo;
};

/**
 * Creates a text representation of this <tt>TraceablePeerConnection</tt>
 * instance.
 * @return {string}
 */
TraceablePeerConnection.prototype.toString = function() {
    return `TPC[${this.id},p2p:${this.isP2P}]`;
};<|MERGE_RESOLUTION|>--- conflicted
+++ resolved
@@ -1454,16 +1454,9 @@
             this.trace('getLocalDescription::postTransform (Plan B)',
                 dumpSDP(desc));
 
-            // @TODO: Debugging SDP, please let it here until safari working
-            // console.log(desc.sdp, 'getLocalDescription::postTransform (Plan B)');
-
-
             desc = this._injectSsrcGroupForUnifiedSimulcast(desc);
             this.trace('getLocalDescription::postTransform (inject ssrc group)',
                 dumpSDP(desc));
-
-            // @TODO: Debugging SDP, please let it here until safari working
-            // console.log(desc.sdp, 'getLocalDescription::postTransform (inject ssrc group)');
         } else {
             if (browser.doesVideoMuteByStreamRemove()) {
                 desc = this.localSdpMunger.maybeAddMutedLocalVideoTracksToSDP(desc);
@@ -1968,35 +1961,8 @@
 
     this.trace('setLocalDescription::preTransform', dumpSDP(localSdp));
 
-<<<<<<< HEAD
-    // @TODO: Debugging SDP, please let it here until safari working
-    // console.log(localSdp.sdp, 'setLocalDescription::preTransform');
-
-    if (this.options.disableH264 || this.options.preferH264) {
-        const parsedSdp = transform.parse(localSdp.sdp);
-        const videoMLine = parsedSdp.media.find(m => m.type === 'video');
-
-        if (this.options.disableH264) {
-            SDPUtil.stripVideoCodec(videoMLine, 'h264');
-        } else {
-            SDPUtil.preferVideoCodec(videoMLine, 'h264');
-        }
-
-        localSdp = new RTCSessionDescription({
-            type: localSdp.type,
-            sdp: transform.write(parsedSdp)
-        });
-
-        this.trace('setLocalDescription::postTransform (H264)',
-            dumpSDP(localSdp));
-
-        // @TODO: Debugging SDP, please let it here until safari working
-        // console.log(localSdp.sdp, 'setLocalDescription::postTransform (H264)');
-    }
-=======
     // Munge the order of the codecs based on the preferences set through config.js
     localSdp = this._mungeCodecOrder(localSdp);
->>>>>>> ca6b08a7
 
     if (browser.usesPlanB()) {
         localSdp = this._adjustLocalMediaDirection(localSdp);
@@ -2008,18 +1974,12 @@
         this.trace(
             'setLocalDescription::postTransform (Unified Plan)',
             dumpSDP(localSdp));
-
-        // @TODO: Debugging SDP, please let it here until safari working
-        // console.log(localSdp.sdp, 'setLocalDescription::postTransform (Unified Plan)');
     }
 
     return new Promise((resolve, reject) => {
         this.peerconnection.setLocalDescription(localSdp)
             .then(() => {
-                this.trace('setLocalDescription::OnSuccess');
-
-                // @TODO: Debugging SDP, please let it here until safari working
-                // console.log(localSdp.sdp, 'setLocalDescription::OnSuccess');
+                this.trace('setLocalDescriptionOnSuccess');
                 const localUfrag = SDPUtil.getUfrag(localSdp.sdp);
 
                 if (localUfrag !== this.localUfrag) {
@@ -2029,7 +1989,7 @@
                 }
                 resolve();
             }, err => {
-                this.trace('setLocalDescription::OnFailure', err);
+                this.trace('setLocalDescriptionOnFailure', err);
                 this.eventEmitter.emit(
                     RTCEvents.SET_LOCAL_DESCRIPTION_FAILED,
                     err, this);
@@ -2187,14 +2147,9 @@
 TraceablePeerConnection.prototype.setRemoteDescription = function(description) {
     this.trace('setRemoteDescription::preTransform', dumpSDP(description));
 
-<<<<<<< HEAD
-    // @TODO: Debugging SDP, please let it here until safari working
-    // console.log(description.sdp, 'setRemoteDescription::preTransform');
-=======
     // Munge the order of the codecs based on the preferences set through config.js
     // eslint-disable-next-line no-param-reassign
     description = this._mungeCodecOrder(description);
->>>>>>> ca6b08a7
 
     if (browser.usesPlanB()) {
         // TODO the focus should squeze or explode the remote simulcast
@@ -2217,15 +2172,6 @@
             'setRemoteDescription::postTransform (Unified)',
             dumpSDP(description));
 
-        // @TODO: Debugging SDP, please let it here until safari working
-        // console.log(description.sdp, 'setRemoteDescription::postTransform (Unified)');
-        // if (Boolean(currentDescription) && Boolean(currentDescription.sdp)) {
-        //     console.log(currentDescription.sdp, 'setRemoteDescription::postTransform (Unified)(Current)');
-        //     console.log(currentDescription.type, 'setRemoteDescription::postTransform (Unified)(Current)');
-        // } else {
-        //     console.log(currentDescription, 'setRemoteDescription::postTransform (Unified)(Current)');
-        // }
-
         if (this.isSimulcastOn()) {
             // eslint-disable-next-line no-param-reassign
             description = this.simulcast.mungeRemoteDescription(description);
@@ -2236,8 +2182,6 @@
                 'setRemoteDescription::postTransform (sim receive)',
                 dumpSDP(description));
 
-            // @TODO: Debugging SDP, please let it here until safari working
-            // console.log(description.sdp, 'setRemoteDescription::postTransform (sim receive)');
             // eslint-disable-next-line no-param-reassign
             description = this.tpcUtils.ensureCorrectOrderOfSsrcs(description);
         }
@@ -2246,10 +2190,7 @@
     return new Promise((resolve, reject) => {
         this.peerconnection.setRemoteDescription(description)
             .then(() => {
-                this.trace('setRemoteDescription::OnSuccess');
-
-                // @TODO: Debugging SDP, please let it here until safari working
-                // console.log(description.sdp, 'setRemoteDescription::OnSuccess');
+                this.trace('setRemoteDescriptionOnSuccess');
                 const remoteUfrag = SDPUtil.getUfrag(description.sdp);
 
                 if (remoteUfrag !== this.remoteUfrag) {
