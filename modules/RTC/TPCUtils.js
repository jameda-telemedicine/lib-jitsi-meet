import { getLogger } from 'jitsi-meet-logger';
import transform from 'sdp-transform';

import * as JitsiTrackEvents from '../../JitsiTrackEvents';
import browser from '../browser';
import RTCEvents from '../../service/RTC/RTCEvents';

const logger = getLogger(__filename);
const SIM_LAYER_1_RID = '1';
const SIM_LAYER_2_RID = '2';
const SIM_LAYER_3_RID = '3';

export const SIM_LAYER_RIDS = [ SIM_LAYER_1_RID, SIM_LAYER_2_RID, SIM_LAYER_3_RID ];

/**
 * Handles track related operations on TraceablePeerConnection when browser is
 * running in unified plan mode.
 */
export class TPCUtils {
    /**
     * @constructor
     */
    constructor(peerconnection) {
        this.pc = peerconnection;

        /**
         * The simulcast encodings that will be configured on the RTCRtpSender
         * for the video tracks in the unified plan mode.
         */
        this.simulcastEncodings = [
            {
                active: true,
                maxBitrate: browser.isFirefox() ? 2500000 : 200000,
                rid: SIM_LAYER_1_RID,
                scaleResolutionDownBy: browser.isFirefox() ? 1.0 : 4.0
            },
            {
                active: true,
                maxBitrate: 700000,
                rid: SIM_LAYER_2_RID,
                scaleResolutionDownBy: 2.0
            },
            {
                active: true,
                maxBitrate: browser.isFirefox() ? 200000 : 2500000,
                rid: SIM_LAYER_3_RID,
                scaleResolutionDownBy: browser.isFirefox() ? 4.0 : 1.0
            }
        ];
    }

    /**
     * Ensures that the ssrcs associated with a FID ssrc-group appear in the correct order, i.e.,
     * the primary ssrc first and the secondary rtx ssrc later. This is important for unified
     * plan since we have only one FID group per media description.
     * @param {Object} description the webRTC session description instance for the remote
     * description.
     * @private
     */
    _ensureCorrectOrderOfSsrcs(description) {
        const parsedSdp = transform.parse(description.sdp);

        parsedSdp.media.forEach(mLine => {
            if (mLine.type === 'audio') {
                return;
            }
            if (!mLine.ssrcGroups || !mLine.ssrcGroups.length) {
                return;
            }
            let reorderedSsrcs = [];

            mLine.ssrcGroups[0].ssrcs.split(' ').forEach(ssrc => {
                const sources = mLine.ssrcs.filter(source => source.id.toString() === ssrc);

                reorderedSsrcs = reorderedSsrcs.concat(sources);
            });
            mLine.ssrcs = reorderedSsrcs;
        });

        return new RTCSessionDescription({
            type: description.type,
            sdp: transform.write(parsedSdp)
        });
    }

    /**
     * Obtains stream encodings that need to be configured on the given track.
     * @param {JitsiLocalTrack} localTrack
     */
    _getStreamEncodings(localTrack) {
        if (this.pc.isSimulcastOn() && localTrack.isVideoTrack()) {
            return this.simulcastEncodings;
        }

        return [ { active: true } ];
    }

    /**
     * Takes in a *unified plan* offer and inserts the appropriate
     * parameters for adding simulcast receive support.
     * @param {Object} desc - A session description object
     * @param {String} desc.type - the type (offer/answer)
     * @param {String} desc.sdp - the sdp content
     *
     * @return {Object} A session description (same format as above) object
     * with its sdp field modified to advertise simulcast receive support
     */
    _insertUnifiedPlanSimulcastReceive(desc) {
        // a=simulcast line is not needed on browsers where
        // we munge SDP for turning on simulcast. Remove this check
        // when we move to RID/MID based simulcast on all browsers.
        if (browser.usesSdpMungingForSimulcast()) {
            return desc;
        }
        const sdp = transform.parse(desc.sdp);
        const idx = sdp.media.findIndex(mline => mline.type === 'video');

        if (sdp.media[idx].rids && (sdp.media[idx].simulcast_03 || sdp.media[idx].simulcast)) {
            // Make sure we don't have the simulcast recv line on video descriptions other than the
            // the first video description.
            sdp.media.forEach((mline, i) => {
                if (mline.type === 'video' && i !== idx) {
                    sdp.media[i].rids = undefined;
                    sdp.media[i].simulcast = undefined;
                }
            });
        }

        // In order of highest to lowest spatial quality
        sdp.media[idx].rids = [
            {
                id: SIM_LAYER_1_RID,
                direction: 'recv'
            },
            {
                id: SIM_LAYER_2_RID,
                direction: 'recv'
            },
            {
                id: SIM_LAYER_3_RID,
                direction: 'recv'
            }
        ];

        // Firefox 72 has stopped parsing the legacy rid= parameters in simulcast attributes.
        // eslint-disable-next-line max-len
        // https://www.fxsitecompat.dev/en-CA/docs/2019/pt-and-rid-in-webrtc-simulcast-attributes-are-no-longer-supported/
        const simulcastLine = browser.isFirefox() && browser.isVersionGreaterThan(71)
            ? `recv ${SIM_LAYER_RIDS.join(';')}`
            : `recv rid=${SIM_LAYER_RIDS.join(';')}`;

        // eslint-disable-next-line camelcase
        sdp.media[idx].simulcast_03 = {
            value: simulcastLine
        };

        return new RTCSessionDescription({
            type: desc.type,
            sdp: transform.write(sdp)
        });
    }

    /**
    * Adds {@link JitsiLocalTrack} to the WebRTC peerconnection for the first time.
    * @param {JitsiLocalTrack} track - track to be added to the peerconnection.
    * @returns {boolean} Returns true if the operation is successful,
    * false otherwise.
    */
    addTrack(localTrack, isInitiator = true) {
        const track = localTrack.getTrack();

        if (isInitiator) {
            // Use pc.addTransceiver() for the initiator case when local tracks are getting added
            // to the peerconnection before a session-initiate is sent over to the peer.
            const transceiverInit = {
                direction: 'sendrecv',
                streams: [ localTrack.getOriginalStream() ],
                sendEncodings: []
            };

            if (!browser.isFirefox()) {
                transceiverInit.sendEncodings = this._getStreamEncodings(localTrack);
            }
            this.pc.peerconnection.addTransceiver(track, transceiverInit);
        } else {
            // Use pc.addTrack() for responder case so that we can re-use the m-lines that were created
            // when setRemoteDescription was called. pc.addTrack() automatically  attaches to any existing
            // unused "recv-only" transceiver.
            this.pc.peerconnection.addTrack(track);
        }
    }

    /**
     * Adds a track on the RTCRtpSender as part of the unmute operation.
     * @param {JitsiLocalTrack} localTrack - track to be unmuted.
     * @returns {Promise<boolean>} - Promise that resolves to false if unmute
     * operation is successful, a reject otherwise.
     */
    addTrackUnmute(localTrack) {
        const mediaType = localTrack.getType();
        const track = localTrack.getTrack();

        // The assumption here is that the first transceiver of the specified
        // media type is that of the local track.
        const transceiver = this.pc.peerconnection.getTransceivers()
            .find(t => t.receiver && t.receiver.track && t.receiver.track.kind === mediaType);

        if (!transceiver) {
            return Promise.reject(new Error(`RTCRtpTransceiver for ${mediaType} not found`));
        }
        logger.debug(`Adding ${localTrack} on ${this.pc}`);

        // If the client starts with audio/video muted setting, the transceiver direction
        // will be set to 'recvonly'. Use addStream here so that a MSID is generated for the stream.
        if (transceiver.direction === 'recvonly') {
            this.pc.peerconnection.addStream(localTrack.getOriginalStream());
            this.setEncodings(localTrack);
            this.pc.localTracks.set(localTrack.rtcId, localTrack);
            transceiver.direction = 'sendrecv';

            return Promise.resolve(false);
        }

        return transceiver.sender.replaceTrack(track)
            .then(() => {
                this.pc.localTracks.set(localTrack.rtcId, localTrack);

                return Promise.resolve(false);
            });
    }

    /**
     * Removes the track from the RTCRtpSender as part of the mute operation.
     * @param {JitsiLocalTrack} localTrack - track to be removed.
     * @returns {Promise<boolean>} - Promise that resolves to false if unmute
     * operation is successful, a reject otherwise.
     */
    removeTrackMute(localTrack) {
        const mediaType = localTrack.getType();
        const transceiver = this.pc.peerconnection.getTransceivers()
            .find(t => t.sender && t.sender.track && t.sender.track.id === localTrack.getTrackId());

        if (!transceiver) {
            return Promise.reject(new Error(`RTCRtpTransceiver for ${mediaType} not found`));
        }

        logger.debug(`Removing ${localTrack} on ${this.pc}`);

        return transceiver.sender.replaceTrack(null)
            .then(() => {
                this.pc.localTracks.delete(localTrack.rtcId);
<<<<<<< HEAD
                this.pc.localSSRCs.delete(localTrack.rtcId);
=======

                return Promise.resolve(false);
>>>>>>> 4870efe4
            });
    }

    /**
     * Replaces the existing track on a RTCRtpSender with the given track.
     * @param {JitsiLocalTrack} oldTrack - existing track on the sender that needs to be removed.
     * @param {JitsiLocalTrack} newTrack - new track that needs to be added to the sender.
     * @returns {Promise<false>} Promise that resolves with false as we don't want
     * renegotiation to be triggered automatically after this operation. Renegotiation is
     * done when the browser fires the negotiationeeded event.
     */
    replaceTrack(oldTrack, newTrack) {
        if (oldTrack && newTrack) {
            const mediaType = newTrack.getType();
            const stream = newTrack.getOriginalStream();
            const track = stream.getVideoTracks()[0];
            const transceiver = this.pc.peerconnection.getTransceivers()
                .find(t => t.receiver.track.kind === mediaType && !t.stopped);

            if (!transceiver) {
                return Promise.reject(new Error('replace track failed'));
            }
            logger.debug(`Replacing ${oldTrack} with ${newTrack} on ${this.pc}`);

            return transceiver.sender.replaceTrack(track)
                .then(() => {
                    const ssrc = this.pc.localSSRCs.get(oldTrack.rtcId);

                    this.pc.localTracks.delete(oldTrack.rtcId);
                    this.pc.localSSRCs.delete(oldTrack.rtcId);
                    this.pc._addedStreams = this.pc._addedStreams.filter(s => s !== stream);
                    this.pc.localTracks.set(newTrack.rtcId, newTrack);

                    this.pc._addedStreams.push(stream);
                    this.pc.localSSRCs.set(newTrack.rtcId, ssrc);
                    this.pc.eventEmitter.emit(RTCEvents.LOCAL_TRACK_SSRC_UPDATED,
                        newTrack,
                        this.pc._extractPrimarySSRC(ssrc));
                });
        } else if (oldTrack && !newTrack) {
            if (!this.removeTrackMute(oldTrack)) {
                return Promise.reject(new Error('replace track failed'));
            }
            this.pc.localTracks.delete(oldTrack.rtcId);
            this.pc.localSSRCs.delete(oldTrack.rtcId);
        } else if (newTrack && !oldTrack) {
            const ssrc = this.pc.localSSRCs.get(newTrack.rtcId);

            if (!this.addTrackUnmute(newTrack)) {
                return Promise.reject(new Error('replace track failed'));
            }
            newTrack.emit(JitsiTrackEvents.TRACK_MUTE_CHANGED, newTrack);
            this.pc.localTracks.set(newTrack.rtcId, newTrack);
            this.pc.localSSRCs.set(newTrack.rtcId, ssrc);
        }

        return Promise.resolve(false);
    }

    /**
    * Enables/disables audio transmission on the peer connection. When
    * disabled the audio transceiver direction will be set to 'inactive'
    * which means that no data will be sent nor accepted, but
    * the connection should be kept alive.
    * @param {boolean} active - true to enable audio media transmission or
    * false to disable.
    * @returns {false} - returns false always so that renegotiation is not automatically
    * triggered after this operation.
    */
    setAudioTransferActive(active) {
        return this.setMediaTransferActive('audio', active);
    }

    /**
     * Set the simulcast stream encoding properties on the RTCRtpSender.
     * @param {JitsiLocalTrack} track - the current track in use for which
     * the encodings are to be set.
     */
    setEncodings(track) {
        const transceiver = this.pc.peerconnection.getTransceivers()
            .find(t => t.sender && t.sender.track && t.sender.track.kind === track.getType());
        const parameters = transceiver.sender.getParameters();

        parameters.encodings = this._getStreamEncodings(track);
        transceiver.sender.setParameters(parameters);
    }

    /**
     * Enables/disables media transmission on the peerconnection by changing the direction
     * on the transceiver for the specified media type.
     * @param {String} mediaType - 'audio' or 'video'
     * @param {boolean} active - true to enable media transmission or false
     * to disable.
     * @returns {false} - returns false always so that renegotiation is not automatically
     * triggered after this operation
     */
    setMediaTransferActive(mediaType, active) {
        const transceivers = this.pc.peerconnection.getTransceivers()
            .filter(t => t.receiver && t.receiver.track && t.receiver.track.kind === mediaType);
        const localTracks = Array.from(this.pc.localTracks.values())
            .filter(track => track.getType() === mediaType);

        if (active) {
            transceivers.forEach(transceiver => {
                if (localTracks.length) {
                    transceiver.direction = 'sendrecv';
                    const parameters = transceiver.sender.getParameters();

                    if (parameters && parameters.encodings && parameters.encodings.length) {
                        parameters.encodings.forEach(encoding => {
                            encoding.active = true;
                        });
                        transceiver.sender.setParameters(parameters);
                    }
                } else {
                    transceiver.direction = 'recvonly';
                }
            });
        } else {
            transceivers.forEach(transceiver => {
                transceiver.direction = 'inactive';
            });
        }

        return false;
    }

    /**
    * Enables/disables video media transmission on the peer connection. When
    * disabled the SDP video media direction in the local SDP will be adjusted to
    * 'inactive' which means that no data will be sent nor accepted, but
    * the connection should be kept alive.
    * @param {boolean} active - true to enable video media transmission or
    * false to disable.
    * @returns {false} - returns false always so that renegotiation is not automatically
    * triggered after this operation.
    */
    setVideoTransferActive(active) {
        return this.setMediaTransferActive('video', active);
    }
}<|MERGE_RESOLUTION|>--- conflicted
+++ resolved
@@ -249,12 +249,8 @@
         return transceiver.sender.replaceTrack(null)
             .then(() => {
                 this.pc.localTracks.delete(localTrack.rtcId);
-<<<<<<< HEAD
-                this.pc.localSSRCs.delete(localTrack.rtcId);
-=======
 
                 return Promise.resolve(false);
->>>>>>> 4870efe4
             });
     }
 
