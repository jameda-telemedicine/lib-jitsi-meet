--- conflicted
+++ resolved
@@ -253,12 +253,8 @@
         }
 
         logger.debug(`Removing ${localTrack} on ${this.pc}`);
-<<<<<<< HEAD
-        transceiver.sender.replaceTrack(null)
-=======
 
         return transceiver.sender.replaceTrack(null)
->>>>>>> 26aa8cc9
             .then(() => {
                 this.pc.localTracks.delete(localTrack.rtcId);
                 this.pc.localSSRCs.delete(localTrack.rtcId);
